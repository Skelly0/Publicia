"""
Discord bot implementation for Publicia

This module contains the main DiscordBot class that integrates all the managers
and handles Discord events and commands.
"""
import re
import io
import os
import json
import base64
import asyncio
import logging
import random
import time
import aiohttp
import discord
import html # Added for HTML entity decoding
import urllib.parse
import numpy as np
from datetime import datetime
from textwrap import shorten
from pathlib import Path
from typing import List, Dict, Tuple, Optional, Any, Set, Union # Added Union
from discord import app_commands
from discord.ext import commands
from apscheduler.schedulers.asyncio import AsyncIOScheduler
import sys

from prompts.system_prompt import SYSTEM_PROMPT, INFORMATIONAL_SYSTEM_PROMPT, get_system_prompt_with_documents, get_informational_system_prompt_with_documents
from prompts.image_prompt import IMAGE_DESCRIPTION_PROMPT
from utils.helpers import (
    check_permissions,
    is_image,
    split_message,
    sanitize_filename,
    xml_wrap,
    wrap_document,
)
from utils.logging import sanitize_for_logging, log_qa_pair
from managers.keywords import KeywordManager # Added import
# Import the docx processing function and availability flag
from managers.documents import tag_lore_in_docx, DOCX_AVAILABLE

from commands import (
    document_commands,
    image_commands,
    conversation_commands,
    admin_commands,
    utility_commands,
    query_commands,
    tracking_commands
)

logger = logging.getLogger(__name__)

class DiscordBot(commands.Bot):
    """Discord bot for the Ledus Banum 77 and Imperial Lore Q&A system."""
    
    def __init__(self, config=None, document_manager=None, image_manager=None, 
                 conversation_manager=None, user_preferences_manager=None):
        intents = discord.Intents.default()
        intents.message_content = True
        
        # Increase heartbeat timeout to give more slack
        super().__init__(
            command_prefix="Publicia! ", 
            intents=intents,
            heartbeat_timeout=60  # Increase from default 30s to 60s
        )

        self.config = config
        self.document_manager = document_manager
        self.image_manager = image_manager
        self.conversation_manager = conversation_manager
        self.user_preferences_manager = user_preferences_manager
        # Pass the config object to KeywordManager
        self.keyword_manager = KeywordManager(config=self.config) 

        # Add search caching
        self.search_cache = {}  # Store previous search results by user
        
        self.timeout_duration = 500

        self.banned_users = set()
        self.banned_users_file = 'banned_users.json'
        self.load_banned_users()

        self.scheduler = AsyncIOScheduler()
        # Schedule the async function directly
        self.scheduler.add_job(self.refresh_google_docs, 'interval', hours=6)
        self.scheduler.add_job(self.refresh_google_sheets, 'interval', hours=6)
        self.scheduler.start()

        # List of models that support vision capabilities
        self.vision_capable_models = [
            "google/gemini-2.5-flash:thinking",
            "google/gemini-2.5-flash",
            "google/gemini-2.0-flash-001",
            "microsoft/phi-4-multimodal-instruct",
            "anthropic/claude-3.7-sonnet",
            "anthropic/claude-3.7-sonnet",
            "anthropic/claude-sonnet-4", 
            "anthropic/claude-sonnet-4",
            "anthropic/claude-3.5-haiku",
            "anthropic/claude-3.5-haiku",
            "anthropic/claude-3-haiku",
            "meta-llama/llama-4-maverick:floor",
            "openai/gpt-4.1-mini",
            "openai/gpt-4.1-nano",
            "openai/o4-mini",
        ]

        # Log every command invocation to the console by overriding the
        # global interaction check method. The original implementation simply
        # returns ``True`` but by assigning our custom coroutine here we ensure
        # each slash command invocation is logged before continuing.
        self.tree.interaction_check = self._log_slash_command
        self.before_invoke(self._log_prefix_command)

    def sanitize_discord_text(self, text: str) -> str:
        """Sanitize text for Discord message display by escaping special characters."""
        # Replace backslashes to avoid escape sequence issues
        text = text.replace("\\", "\\\\")
        return text
    
    # Removed refresh_google_docs_wrapper as it's not needed with apscheduler running coroutines directly

    async def fetch_channel_messages(self, channel, limit: int = 20, max_message_length: int = 500) -> List[Dict]:
        """Fetch recent messages from a channel.
        
        Args:
            channel: The Discord channel to fetch messages from
            limit: Maximum number of messages to retrieve
            max_message_length: Maximum length of each message
            
        Returns:
            List of message dictionaries (author, content, timestamp)
        """
        try:
            messages = []
            async for message in channel.history(limit=limit):
                # Skip messages from the bot itself
                if message.author == self.user:
                    continue
                    
                # Truncate long messages
                content = message.content
                if len(content) > max_message_length:
                    content = content[:max_message_length] + "..."
                    
                # Format the message
                messages.append({
                    "author": message.author.nick if (message.guild and hasattr(message.author, 'nick') and message.author.nick) else message.author.name,
                    "content": content,
                    "timestamp": message.created_at.isoformat()
                })
                
            # Reverse the list to get chronological order (oldest first)
            messages.reverse()
            
            return messages
        except Exception as e:
            logger.error(f"Error fetching channel messages: {e}")
            return []

    def load_banned_users(self):
        """Load banned users from JSON file."""
        try:
            with open(self.banned_users_file, 'r') as f:
                data = json.load(f)
                self.banned_users = set(data.get('banned_users', []))
        except FileNotFoundError:
            self.banned_users = set()
        except json.JSONDecodeError:
            logger.error(f"Error decoding {self.banned_users_file}. Using empty banned users list.")
            self.banned_users = set()

    def save_banned_users(self):
        """Save banned users to JSON file."""
        try:
            with open(self.banned_users_file, 'w') as f:
                json.dump({'banned_users': list(self.banned_users)}, f)
        except Exception as e:
            logger.error(f"Error saving banned users: {e}")

    async def _log_slash_command(self, interaction: discord.Interaction) -> bool:
        """Log execution of a slash command."""
        cmd_name = getattr(interaction.command, 'qualified_name', 'unknown')
        channel = getattr(interaction.channel, 'name', 'DM')
        logger.info(f"[Slash Command] {interaction.user} invoked /{cmd_name} in {channel}")
        return True

    async def _log_prefix_command(self, ctx: commands.Context):
        """Log execution of a prefix command."""
        cmd_name = getattr(ctx.command, 'qualified_name', 'unknown')
        channel = getattr(ctx.channel, 'name', 'DM')
        logger.info(f"[Prefix Command] {ctx.author} invoked {cmd_name} in {channel}")
            
    async def _generate_image_description(self, image_data: bytes) -> str:
        """Generate a description for an image using a vision-capable model."""
        try:
            # Convert image to base64
            base64_image = base64.b64encode(image_data).decode('utf-8')
            
            # Prepare API call
            headers = {
                "Authorization": f"Bearer {self.config.OPENROUTER_API_KEY}",
                "HTTP-Referer": "https://dps.miraheze.org/wiki/Main_Page/dpsrp",
                "X-Title": "Publicia for DPS Season 7",
                "Content-Type": "application/json"
            }
            
            messages = [
                {
                    "role": "system",
                    "content": IMAGE_DESCRIPTION_PROMPT
                },
                {
                    "role": "user",
                    "content": [
                        {
                            "type": "text",
                            "text": "Please provide a detailed description of this image, focusing on all visual elements and potential connections to Ledus Banum 77 or Imperial lore."
                        },
                        {
                            "type": "image_url",
                            "image_url": {"url": f"data:image/png;base64,{base64_image}"}
                        }
                    ]
                }
            ]
            
            payload = {
                "model": "google/gemini-2.5-flash:thinking",  # Use a vision-capable model
                "messages": messages,
                "temperature": 0.1
            }
            
            async with aiohttp.ClientSession() as session:
                async with session.post(
                    "https://openrouter.ai/api/v1/chat/completions",
                    headers=headers,
                    json=payload,
                    timeout=120
                ) as response:
                    if response.status != 200:
                        error_text = await response.text()
                        logger.error(f"Image description API error: {error_text}")
                        return "Failed to generate description."
                        
                    completion = await response.json()
            
            if not completion or not completion.get('choices'):
                return "Failed to generate description."
                
            # Get the generated description
            description = completion['choices'][0]['message']['content']
            return description
            
        except Exception as e:
            logger.error(f"Error generating image description: {e}")
            return "Error generating description."

    async def analyze_query(self, query: str) -> Dict:
        """Simplified version that skips the classifier model analysis."""
        logger.info(f"[SIMPLE SEARCH] Skipping enhanced query analysis for: {shorten(query, width=100, placeholder='...')}")
        return {"success": False}  # Return a simple failure result to trigger fallback

    async def enhanced_search(self, query: str, analysis: Dict, model: str = None) -> List[Tuple[str, str, float, Optional[str], int, int]]:
        """Simplified version that directly uses document_manager.search."""
        logger.info(f"[SIMPLE SEARCH] Using basic search for: {shorten(query, width=100, placeholder='...')}")
        
        # Determine top_k based on model
        if model:
            top_k = self.config.get_top_k_for_model(model)
        else:
            top_k = self.config.TOP_K
            
        # Use document_manager.search directly
        return await self.document_manager.search(query, top_k=top_k) # Await async call
                
    async def split_query_into_sections(self, query: str) -> List[str]:
        """Simplified version that doesn't split the query."""
        logger.info(f"[SIMPLE SEARCH] Not splitting query into sections")
        return [query]  # Return the query as a single section

    async def process_multi_section_query(self, query: str, preferred_model: str = None) -> Dict:
        """Simplified version that skips section splitting and uses simple search."""
        logger.info(f"[SIMPLE SEARCH] Using simplified query processing for: {shorten(query, width=100, placeholder='...')}")
        
        # Simple analysis (will trigger fallback to simple search)
        analysis = {"success": False}
        
        # Simple search
        if preferred_model:
            top_k = self.config.get_top_k_for_model(preferred_model)
        else:
            top_k = self.config.TOP_K
            
        search_results = await self.document_manager.search(query, top_k=top_k) # Await async call
        
        # No synthesis
        synthesis = ""
        
        return {
            "search_results": search_results,
            "synthesis": synthesis,
            "analysis": analysis,
            "sections": [query]  # Just the original query
        }

    async def synthesize_results(self, query: str, search_results: List[Tuple[str, str, float, Optional[str]]], analysis: Dict) -> str:
        """Simplified version that returns an empty synthesis."""
        logger.info(f"[SIMPLE SEARCH] Skipping result synthesis for: {shorten(query, width=100, placeholder='...')}")
        return ""  # Return empty synthesis

    async def send_split_message(self, channel, text, reference=None, mention_author=False, model_used=None, user_id=None, existing_message=None):
        """Send a message split into chunks if it's too long, with each chunk referencing the previous one.
        Includes improved error handling, rate limiting awareness, and recovery mechanisms."""
        # Split the text into chunks
        chunks = split_message(text)
        
        if model_used and user_id:
            debug_mode = self.user_preferences_manager.get_debug_mode(user_id)
            if debug_mode:
                # Format the debug info to show the actual model used
                debug_info = f"\n\n*[Debug: Response generated using {model_used}]*"
                
                # Check if adding debug info would exceed the character limit
                if len(chunks[-1]) + len(debug_info) > 1750:
                    # Create a new chunk for the debug info
                    chunks.append(debug_info)
                else:
                    chunks[-1] += debug_info
        
        # Keep track of the last message sent to use as reference for the next chunk
        last_message = None
        failed_chunks = []
        
        # File fallback for very long responses
        if len(chunks) > 7:  # If response would be more than 6 messages (changed from 5 to 7)
            try:
                # Create a temporary file with the full response
                file_content = text
                if model_used and user_id and debug_mode:
                    file_content += f"\n\n[Debug: Response generated using {model_used}]"
                    
                file_obj = io.StringIO(file_content)
                file = discord.File(file_obj, filename="publicia_response.txt")
                    
                # Send the file with a brief explanation
                await channel.send(
                    content="*neural pathways extended!* My response is quite long, so I've attached it as a file for easier reading.",
                    file=file,
                    reference=reference,
                    mention_author=mention_author
                )
                file_obj.close()
                return  # Exit early if file was sent successfully
            except Exception as e:
                logger.error(f"Error sending response as file, falling back to chunks: {e}")
                # Continue with normal chunk sending if file upload fails
        
        # Update existing message with first chunk if provided
        if existing_message and chunks:
            try:
                await existing_message.edit(content=chunks[0])
                last_message = existing_message
                chunks = chunks[1:]  # Remove the first chunk since it's already sent
            except discord.errors.NotFound:
                # Message was deleted, send as a new message
                logger.warning("Existing message not found, sending as new message")
                last_message = None
            except Exception as e:
                logger.error(f"Error editing existing message: {e}")
                last_message = None
        
        # For the first chunk (if no existing_message was provided or editing failed), use the original reference
        if chunks and last_message is None:
            max_retries = 3
            for retry in range(max_retries):
                try:
                    first_message = await channel.send(
                        content=chunks[0],
                        reference=reference,
                        mention_author=mention_author
                    )
                    last_message = first_message
                    chunks = chunks[1:]  # Remove the first chunk since it's already sent
                    break
                except Exception as e:
                    logger.error(f"Error sending first message chunk (attempt {retry+1}/{max_retries}): {e}")
                    await asyncio.sleep(1)  # Wait before retrying
            
            if last_message is None and chunks:
                # If we still couldn't send the first chunk after retries
                try:
                    await channel.send(
                        content="*neural circuit error* I'm having trouble sending my full response. Please try again later.",
                        reference=reference,
                        mention_author=mention_author
                    )
                except:
                    pass  # If even the error notification fails, just continue
        
        # Send remaining chunks sequentially, with retries and rate limit handling
        for i, chunk in enumerate(chunks):
            # Add continuation marker for non-first chunks
            if i > 0 or not chunks[0].startswith("*continued"):
                if not chunk.startswith("*continued") and not chunk.startswith("*code block"):
                    chunk = f"-# *continued response (part {i+2})*\n\n{chunk}"
            
            # Try to send the chunk with retry logic
            max_retries = 3
            retry_delay = 1.0  # Start with 1 second delay
            success = False
            
            for retry in range(max_retries):
                try:
                    # Add a small delay before sending to avoid rate limits
                    await asyncio.sleep(retry_delay)
                    
                    # Each new chunk references the previous one to maintain the chain
                    if last_message:
                        new_message = await channel.send(
                            content=chunk,
                            reference=last_message,  # Reference the previous message in the chain
                            mention_author=False  # Don't mention for follow-up chunks
                        )
                    else:
                        # Fallback if we don't have a previous message to reference
                        new_message = await channel.send(
                            content=chunk,
                            reference=reference,
                            mention_author=False
                        )
                    
                    # Update reference for the next chunk
                    last_message = new_message
                    success = True
                    break  # Success, exit retry loop
                    
                except discord.errors.HTTPException as e:
                    # Check if it's a rate limit error
                    if e.status == 429:  # Rate limited
                        retry_after = float(e.response.headers.get('X-RateLimit-Reset-After', retry_delay * 2))
                        logger.warning(f"Rate limited. Retrying after {retry_after} seconds.")
                        await asyncio.sleep(retry_after)
                        retry_delay = min(retry_delay * 2, 5)  # Exponential backoff with 5s cap
                    else:
                        # Other HTTP error, retry with backoff
                        logger.error(f"HTTP error sending chunk {i+2}: {e}")
                        retry_delay = min(retry_delay * 2, 5)
                        await asyncio.sleep(retry_delay)
                except Exception as e:
                    # General error, retry with backoff
                    logger.error(f"Error sending chunk {i+2}: {e}")
                    retry_delay = min(retry_delay * 2, 5)
                    await asyncio.sleep(retry_delay)
            
            if not success:
                # If all retries failed, add to failed chunks
                failed_chunks.append(chunk)
                logger.error(f"Failed to send chunk {i+2} after {max_retries} retries")
        
        # If any chunks failed to send, notify the user
        if failed_chunks:
            try:
                # Try to send failed chunks as a file
                missing_content = "\n\n".join(failed_chunks)
                file_obj = io.StringIO(missing_content)
                file = discord.File(file_obj, filename="missing_response.txt")
                
                await channel.send(
                    content=f"*neural circuit partially restored!* {len(failed_chunks)} parts of my response failed to send. I've attached the missing content as a file.",
                    file=file,
                    reference=last_message or reference,
                    mention_author=False
                )
                file_obj.close()
            except Exception as e:
                logger.error(f"Error sending missing chunks as file: {e}")
                
                # If file upload fails, try to send a simple notification
                try:
                    await channel.send(
                        content=f"*neural circuit overload!* {len(failed_chunks)} parts of my response failed to send. Please try asking again later.",
                        reference=last_message or reference,
                        mention_author=False
                    )
                except:
                    pass  # If even this fails, give up

    async def refresh_google_docs(self, force_process: bool = False):
        """
        Refresh all tracked Google Docs.

        Args:
            force_process (bool): If True, process all docs regardless of change detection.
                                  Defaults to False.
        """
        if force_process:
            logger.info("Starting FORCE refresh of all tracked Google Docs...")
        else:
            logger.info("Starting scheduled refresh of tracked Google Docs...")

        tracked_file = Path(self.document_manager.base_dir) / "tracked_google_docs.json"
        if not tracked_file.exists():
            return
            
        try:
            with open(tracked_file, 'r') as f:
                tracked_docs_data = json.load(f) # Renamed for clarity
        
            updated_docs = False  # Track if any docs were updated
            
            for doc_entry in tracked_docs_data: # Iterate over doc_entry
                doc_id_for_logging = "UNKNOWN_OR_MALFORMED_ENTRY" 
                try:
                    google_doc_id = doc_entry['google_doc_id'] 
                    doc_id_for_logging = google_doc_id 
                    
                    # Get the persistent original name and internal UUID from the tracking entry
                    persistent_original_name = doc_entry.get('original_name_at_import')
                    internal_uuid_for_check = doc_entry.get('internal_doc_uuid')

                    if not persistent_original_name:
                        logger.warning(f"Missing 'original_name_at_import' for GDoc ID {google_doc_id}. Using default.")
                        # Fallback name construction if 'original_name_at_import' is missing
                        persistent_original_name = f"googledoc_{google_doc_id}"
                    
                    # Ensure name for DocumentManager doesn't have .txt, it handles extensions.
                    name_for_doc_mgr = persistent_original_name
                    if name_for_doc_mgr.endswith(".txt"):
                        name_for_doc_mgr = name_for_doc_mgr[:-4]

                    log_prefix = "[FORCE REFRESH]" if force_process else "[Refresh]"
                    logger.info(f"{log_prefix} Processing Google Doc ID {google_doc_id}: Persistent Name='{name_for_doc_mgr}', Internal UUID='{internal_uuid_for_check}'")

                    changed = False 
                    if force_process:
                        logger.info(f"{log_prefix} Force processing enabled, skipping change detection for {google_doc_id}.")
                        changed = True
                    elif not internal_uuid_for_check:
                        logger.info(f"{log_prefix} No internal UUID for GDoc ID {google_doc_id} ('{name_for_doc_mgr}'). Assuming new or needs processing.")
                        changed = True
                    else:
                        # Pass internal_uuid_for_check to _has_google_doc_changed
                        changed = await self._has_google_doc_changed(google_doc_id, internal_uuid_for_check)

                    if changed:
                        if force_process: logger.info(f"{log_prefix} Force processing Google Doc {google_doc_id}")
                        else: logger.info(f"{log_prefix} Google Doc {google_doc_id} ('{name_for_doc_mgr}') is new or has changed, updating.")

                        # Pass the persistent_original_name (or the constructed name_for_doc_mgr)
                        # refresh_single_google_doc will handle existing_uuid internally based on this.
                        success_refresh, _ = await self.refresh_single_google_doc(
                            google_doc_id,
                            custom_name=name_for_doc_mgr, # This is the crucial name to preserve/use
                            force_process=force_process,
                            delay_internal_list_update=True
                        )

                        if success_refresh:
                            updated_docs = True
                        else:
                            logger.error(f"{log_prefix} Failed to refresh/process Google Doc ID: {google_doc_id}")

                        # --- Old logic moved to refresh_single_google_doc ---
                        # async with aiohttp.ClientSession() as session:
                        #     url = f"https://docs.google.com/document/d/{doc_id}/export?format=txt"
                        #     async with session.get(url) as response:
                        #         if response.status != 200:
                        #             logger.error(f"Failed to download {doc_id}: {response.status}")
                        #             continue
                        #         content = await response.text()
                        #
                        # # Save to file using SANITIZED name
                        # file_path = self.document_manager.base_dir / sanitized_name
                        # try:
                        #     with open(file_path, 'w', encoding='utf-8') as f:
                        #         f.write(content)
                        #     logger.info(f"Refresh: Saved Google Doc {doc_id} content to file: '{file_path}'")
                        # except Exception as write_err:
                        #     logger.error(f"Refresh: Failed to write Google Doc content to '{file_path}': {write_err}", exc_info=True)
                        #     continue # Skip to next doc if write fails
                        #
                        # # Add/Update document in manager using ORIGINAL name
                        # logger.info(f"Refresh: Adding/Updating document in manager with original name: '{original_name}'")
                        # # Use save_to_disk=False to batch the final save
                        # add_success = await self.document_manager.add_document(original_name, content, save_to_disk=False)
                        # if add_success:
                        #     updated_docs = True
                        # else:
                        #      logger.error(f"Refresh: Document manager failed to add/update document for '{original_name}'")
                        # --- End old logic ---
                    else:
                        logger.info(f"{log_prefix} Google Doc {google_doc_id} ('{name_for_doc_mgr}') has not changed, skipping")

                except Exception as e:
                    logger.error(f"Error refreshing doc (Entry ID for log: {doc_id_for_logging}): {e}") # Correct indentation for the except block

            # Save to disk once at the end if any docs were updated
            if updated_docs:
                await self.document_manager._update_document_list_file()
                self.document_manager._save_to_disk()
        except Exception as e:
            logger.error(f"Error refreshing Google Docs: {e}")

    async def _has_google_doc_changed(self, doc_id: str, internal_doc_uuid: str) -> bool: # Changed file_name to internal_doc_uuid
        """Check if a Google Doc has changed since last refresh using content hashing
           against the hash stored in the main DocumentManager metadata, keyed by internal_doc_uuid."""
        try:
            # Get the stored hash from the main DocumentManager metadata using internal_doc_uuid
            stored_hash = self.document_manager.metadata.get(internal_doc_uuid, {}).get('content_hash')
            original_name_for_log = self.document_manager.metadata.get(internal_doc_uuid, {}).get('original_name', 'Unknown')


            # Download the latest version from Google
            async with aiohttp.ClientSession() as session:
                url = f"https://docs.google.com/document/d/{doc_id}/export?format=txt"
                async with session.get(url) as response:
                    if response.status != 200:
                        logger.warning(f"Failed to download {doc_id} for change check (Status: {response.status}). Assuming changed.")
                        return True # Assume changed if download fails
                    new_content = await response.text()

            # Compute hash of the newly downloaded content
            import hashlib
            new_hash = hashlib.md5(new_content.encode('utf-8')).hexdigest()

            # Compare the new hash with the stored hash
            if stored_hash and stored_hash == new_hash:
                # Hashes match, document has not changed
                logger.debug(f"Google Doc {doc_id} (UUID: {internal_doc_uuid}, Name: '{original_name_for_log}') hash matched ({new_hash[:8]}...). No change detected.")
                return False
            else:
                # Hashes differ or no stored hash exists, document has changed
                if stored_hash:
                    logger.info(f"Google Doc {doc_id} (UUID: {internal_doc_uuid}, Name: '{original_name_for_log}') hash mismatch. Stored: {stored_hash[:8]}..., New: {new_hash[:8]}.... Change detected.")
                else:
                    logger.info(f"Google Doc {doc_id} (UUID: {internal_doc_uuid}, Name: '{original_name_for_log}') has no stored hash. Assuming changed.")
                return True

        except Exception as e:
            logger.error(f"Error checking if Google Doc {doc_id} (UUID: {internal_doc_uuid}, Name: '{original_name_for_log}') has changed: {e}")
            # If there's any error during the check, assume it has changed to be safe
            return True
            
    async def refresh_single_google_doc(self, doc_id: str, custom_name: Optional[str] = None, force_process: bool = False, interaction_for_feedback: Optional[discord.Interaction] = None, delay_internal_list_update: bool = False) -> Tuple[bool, Optional[str]]:
        """
        Refresh a single Google Doc: fetch, process, add to DocumentManager, and track.

        Args:
            doc_id (str): The Google Doc ID.
            custom_name (str, optional): Custom name for the document.
            force_process (bool): If True, process even if no changes detected.
            interaction_for_feedback (Optional[discord.Interaction]): For sending followup messages.
            delay_internal_list_update (bool): If True, skip updating the internal
                document list until batching is complete.

        Returns:
            Tuple[bool, Optional[str]]: (success_status, internal_doc_uuid or None)
        """
        log_prefix = "[FORCE REFRESH]" if force_process else "[Refresh]"
        
        # Determine the definitive original name and existing UUID
        final_original_name = None
        existing_internal_uuid = None
        name_from_tracking_file = None

        tracked_gdocs_file = self.document_manager.base_dir / "tracked_google_docs.json"
        if tracked_gdocs_file.exists():
            try:
                with open(tracked_gdocs_file, 'r', encoding='utf-8') as f:
                    tracked_docs_list = json.load(f)
                for entry in tracked_docs_list:
                    if entry.get('google_doc_id') == doc_id:
                        existing_internal_uuid = entry.get('internal_doc_uuid')
                        name_from_tracking_file = entry.get('original_name_at_import')
                        logger.info(f"Found existing tracking for GDoc ID {doc_id}. Internal UUID: {existing_internal_uuid}, Name from tracking: '{name_from_tracking_file}'")
                        break
            except Exception as e_read_track:
                logger.error(f"Error reading tracked_google_docs.json for GDoc ID {doc_id}: {e_read_track}")

        # Prioritize name from tracking file, then custom_name, then default
        if name_from_tracking_file:
            final_original_name = name_from_tracking_file
        elif custom_name:
            final_original_name = custom_name
        else:
            final_original_name = f"googledoc_{doc_id}"

        # Ensure .txt is not part of the name used with DocumentManager
        if final_original_name.endswith(".txt"):
            final_original_name = final_original_name[:-4]
        
        logger.info(f"{log_prefix} Processing Google Doc ID {doc_id}: Determined User-facing Name='{final_original_name}'")

        process_this_doc = False
        if force_process:
            logger.info(f"{log_prefix} Force processing enabled for {doc_id}.")
            process_this_doc = True
        else:
            # _has_google_doc_changed now needs the internal_doc_uuid to check against stored hash in metadata
            # If not tracked yet (no existing_internal_uuid), it's considered "changed" or new.
            changed = True # Assume new/changed if not tracked
            if existing_internal_uuid:
                changed = await self._has_google_doc_changed(doc_id, existing_internal_uuid)
            # If not tracked (no existing_internal_uuid), it's considered new/changed.
            
            if changed:
                logger.info(f"{log_prefix} Google Doc {doc_id} ('{final_original_name}') is new or has changed, proceeding with update.")
                process_this_doc = True
            else:
                logger.info(f"{log_prefix} Google Doc {doc_id} ('{final_original_name}') has not changed, skipping update.")
                if interaction_for_feedback:
                    try: await interaction_for_feedback.followup.send(f"Google Doc '{final_original_name}' (ID: {doc_id}) already up-to-date.", ephemeral=True)
                    except: pass 
                return True, existing_internal_uuid 

        if not process_this_doc:
            logger.warning(f"{log_prefix} Logic error: process_this_doc is false for GDoc ID {doc_id} ('{final_original_name}'), skipping.")
            return True, existing_internal_uuid 

        # Download the document as TXT
        async with aiohttp.ClientSession() as session:
            url = f"https://docs.google.com/document/d/{doc_id}/export?format=txt"
            async with session.get(url) as response:
                    if response.status != 200:
                        logger.error(f"Failed to download GDoc ID {doc_id} ('{final_original_name}') as TXT: {response.status}")
                        if interaction_for_feedback:
                            try: await interaction_for_feedback.followup.send(f"Failed to download Google Doc ID {doc_id} ('{final_original_name}'). Status: {response.status}", ephemeral=True)
                            except: pass
                        return False, None
                    txt_content = await response.text()

        final_content = txt_content 
        content_source_log = "original TXT"

        # Optional DOCX Processing
        if self.config.AUTO_PROCESS_GOOGLE_DOCS and "region" in final_original_name.lower(): # Use final_original_name
            if DOCX_AVAILABLE:
                logger.info(f"Attempting DOCX processing for '{final_original_name}' (ID: {doc_id})")
                temp_dir = Path("./temp_files"); temp_dir.mkdir(parents=True, exist_ok=True)
                docx_temp_path = temp_dir / f"{sanitize_filename(final_original_name)}.docx" # Use final_original_name
                try:
                    async with aiohttp.ClientSession() as session_docx:
                        docx_url = f"https://docs.google.com/document/d/{doc_id}/export?format=docx"
                        async with session_docx.get(docx_url) as response_docx:
                            if response_docx.status == 200:
                                with open(docx_temp_path, 'wb') as f_docx:
                                    while True:
                                        chunk = await response_docx.content.read(1024)
                                        if not chunk: break
                                        f_docx.write(chunk)
                                processed_docx_content = tag_lore_in_docx(str(docx_temp_path))
                                if processed_docx_content:
                                    final_content = processed_docx_content
                                    content_source_log = "processed DOCX"
                                else: logger.warning(f"DOCX processing failed for {doc_id}, using TXT.")
                            else: logger.error(f"Failed to download DOCX for {doc_id}: {response_docx.status}")
                except Exception as e_docx: logger.error(f"Error during DOCX processing for {doc_id}: {e_docx}", exc_info=True)
                finally:
                    if docx_temp_path.exists():
                        try: docx_temp_path.unlink()
                        except Exception as e_clean: logger.error(f"Error cleaning temp DOCX {docx_temp_path}: {e_clean}")
            else: logger.warning("DOCX processing skipped for GDoc: python-docx not available.")
        
        logger.info(f"Using content from '{content_source_log}' for DocumentManager for GDoc ID {doc_id}.")
        
        # Add/Update document in DocumentManager using final_original_name
        internal_doc_uuid = await self.document_manager.add_document(
            original_name=final_original_name,
            content=final_content,
            existing_uuid=existing_internal_uuid,
            save_to_disk=not delay_internal_list_update,
            _internal_call=delay_internal_list_update
        )

        if not internal_doc_uuid:
            logger.error(f"DocumentManager failed to add/update GDoc ID {doc_id} ('{final_original_name}')")
            if interaction_for_feedback:
                try: await interaction_for_feedback.followup.send(f"Failed to save content of Google Doc '{final_original_name}' to knowledge base.", ephemeral=True)
                except: pass
            return False, None

        # Track the document using final_original_name
        self.document_manager.track_google_doc(doc_id, internal_doc_uuid, final_original_name)
        logger.info(f"Successfully processed and tracked GDoc ID {doc_id} ('{final_original_name}') with internal UUID {internal_doc_uuid}.")

        return True, internal_doc_uuid

    async def _fetch_google_sheet_title(self, sheet_id: str) -> Optional[str]:
        """Fetch the title of a Google Sheet."""
        try:
            async with aiohttp.ClientSession() as session:
                url = f"https://docs.google.com/spreadsheets/d/{sheet_id}"
                async with session.get(url) as response:
                    if response.status != 200:
                        logger.error(f"Failed to get metadata for sheet {sheet_id}: {response.status}")
                        return None
                    html_content = await response.text()
                    match = re.search(r'<title>(.*?)</title>', html_content)
                    if match:
                        title = match.group(1)
                        title = re.sub(r'\s*-\s*Google\s*Sheets$', '', title)
                        title = html.unescape(title)
                        return title
            return None
        except Exception as e:
            logger.error(f"Error getting title for sheet {sheet_id}: {e}")
            return None

    async def _fetch_google_sheet_tab(
        self, sheet_id: str, tab_name: str, display_name: str, header_row: int = 1
    ) -> Optional[str]:
        """Download and format a specific tab from a Google Sheet.

        Parameters
        ----------
        sheet_id: str
            The ID of the Google Sheet.
        tab_name: str
            The tab within the sheet to fetch.
        display_name: str
            Name used in the header line for the returned text.
        header_row: int, optional
            1-indexed row number that contains the column headers. Defaults to
            ``1``.
        """
        try:
            url = (
                f"https://docs.google.com/spreadsheets/d/{sheet_id}/gviz/tq?tqx=out:csv&sheet="
                f"{urllib.parse.quote(tab_name)}"
            )
            async with aiohttp.ClientSession() as session:
                async with session.get(url) as response:
                    if response.status != 200:
                        logger.error(
                            f"Failed to download sheet {sheet_id} tab '{tab_name}': {response.status}"
                        )
                        return None
                    csv_text = await response.text()

            import csv
            reader = csv.reader(csv_text.splitlines())
            rows = list(reader)
            if not rows:
                logger.warning(f"Sheet {sheet_id} tab '{tab_name}' returned no rows")
                return None

            idx = max(0, header_row - 1)
            if idx >= len(rows):
                logger.warning(
                    f"Header row {header_row} out of range for sheet {sheet_id} tab '{tab_name}'"
                )
                idx = 0
            headers = rows[idx]
            data_rows = rows[idx + 1 :]
            row_count = len(data_rows)
            header_line = json.dumps(
                {"sheet": display_name, "rowCount": row_count, "headers": headers}, ensure_ascii=False
            )
            lines = [header_line]
            for row in data_rows:
                pairs = [f"{h}: {v}" for h, v in zip(headers, row)]
                lines.append(", ".join(pairs))

            return "\n".join(lines)
        except Exception as e:
            logger.error(f"Error processing sheet {sheet_id} tab '{tab_name}': {e}")
            return None

    async def _has_google_sheet_changed(self, sheet_id: str, tab_name: str, internal_doc_uuid: str) -> bool:
        """Check if a Google Sheet tab has changed using stored hash."""
        try:
            stored_hash = self.document_manager.metadata.get(internal_doc_uuid, {}).get("content_hash")
            url = (
                f"https://docs.google.com/spreadsheets/d/{sheet_id}/gviz/tq?tqx=out:csv&sheet="
                f"{urllib.parse.quote(tab_name)}"
            )
            async with aiohttp.ClientSession() as session:
                async with session.get(url) as response:
                    if response.status != 200:
                        logger.warning(
                            f"Failed to download sheet {sheet_id} for change check (Status: {response.status}). Assuming changed."
                        )
                        return True
                    new_content = await response.text()
            import hashlib
            new_hash = hashlib.md5(new_content.encode("utf-8")).hexdigest()
            if stored_hash and stored_hash == new_hash:
                return False
            return True
        except Exception as e:
            logger.error(f"Error checking if sheet {sheet_id} tab '{tab_name}' changed: {e}")
            return True

    async def refresh_single_google_sheet(
        self,
        sheet_id: str,
        tab_name: str,
        custom_name: Optional[str] = None,
        force_process: bool = False,
        interaction_for_feedback: Optional[discord.Interaction] = None,
        delay_internal_list_update: bool = False,
        header_row: int = 1,
    ) -> Tuple[bool, Optional[str]]:
        """Refresh a single Google Sheet tab and track it."""
        log_prefix = "[FORCE REFRESH]" if force_process else "[Refresh]"

        final_original_name = None
        existing_internal_uuid = None
        name_from_tracking_file = None
        tracked_header_row = header_row

        tracked_file = self.document_manager.base_dir / "tracked_google_sheets.json"
        if tracked_file.exists():
            try:
                with open(tracked_file, 'r', encoding='utf-8') as f:
                    tracked_list = json.load(f)
                for entry in tracked_list:
                    if entry.get('google_sheet_id') == sheet_id and entry.get('tab_name') == tab_name:
                        existing_internal_uuid = entry.get('internal_doc_uuid')
                        name_from_tracking_file = entry.get('original_name_at_import')
                        tracked_header_row = entry.get('header_row', header_row)
                        break
            except Exception as e:
                logger.error(f"Error reading tracked_google_sheets.json for sheet {sheet_id}: {e}")

        if name_from_tracking_file:
            final_original_name = name_from_tracking_file
        elif custom_name:
            final_original_name = custom_name
        else:
            sheet_title = await self._fetch_google_sheet_title(sheet_id)
            base_name = sheet_title or f"googlesheet_{sheet_id}"
            final_original_name = f"{base_name} - {tab_name}"

        if final_original_name.endswith(".txt"):
            final_original_name = final_original_name[:-4]

        changed = True
        if not force_process and existing_internal_uuid:
            changed = await self._has_google_sheet_changed(sheet_id, tab_name, existing_internal_uuid)

        if not changed:
            if interaction_for_feedback:
                try:
                    await interaction_for_feedback.followup.send(
                        f"Google Sheet '{final_original_name}' already up-to-date.",
                        ephemeral=True,
                    )
                except:
                    pass
            return True, existing_internal_uuid

        content = await self._fetch_google_sheet_tab(
            sheet_id, tab_name, final_original_name, tracked_header_row
        )
        if content is None:
            if interaction_for_feedback:
                try:
                    await interaction_for_feedback.followup.send(
                        f"Failed to download Google Sheet tab '{tab_name}'.",
                        ephemeral=True,
                    )
                except:
                    pass
            return False, None

        internal_doc_uuid = await self.document_manager.add_document(
            original_name=final_original_name,
            content=content,
            existing_uuid=existing_internal_uuid,
            save_to_disk=not delay_internal_list_update,
            _internal_call=delay_internal_list_update,
        )

        if not internal_doc_uuid:
            return False, None

        self.document_manager.track_google_sheet(
            sheet_id, tab_name, internal_doc_uuid, final_original_name, tracked_header_row
        )
        return True, internal_doc_uuid

    async def refresh_google_sheets(self, force_process: bool = False):
        """Refresh all tracked Google Sheets."""
        log_prefix = "[FORCE REFRESH]" if force_process else "[Refresh]"
        tracked_file = Path(self.document_manager.base_dir) / "tracked_google_sheets.json"
        if not tracked_file.exists():
            return

        try:
            with open(tracked_file, 'r', encoding='utf-8') as f:
                tracked_list = json.load(f)

            updated = False
            for entry in tracked_list:
                sheet_id = entry.get('google_sheet_id')
                tab_name = entry.get('tab_name')
                name_at_import = entry.get('original_name_at_import')
                internal_uuid = entry.get('internal_doc_uuid')
                header_row = entry.get('header_row', 1)

                changed = True
                if not force_process and internal_uuid:
                    changed = await self._has_google_sheet_changed(sheet_id, tab_name, internal_uuid)

                if changed:
                    success, _ = await self.refresh_single_google_sheet(
                        sheet_id,
                        tab_name,
                        custom_name=name_at_import,
                        force_process=force_process,
                        delay_internal_list_update=True,
                        header_row=header_row,
                    )
                    if success:
                        updated = True
                else:
                    logger.info(f"{log_prefix} Google Sheet {sheet_id} tab '{tab_name}' has not changed.")

            if updated:
                await self.document_manager._update_document_list_file()
                self.document_manager._save_to_disk()
        except Exception as e:
            logger.error(f"Error refreshing Google Sheets: {e}")
                
        """except Exception as e: # This except block seems to be part of a commented out section
            logger.error(f"Error processing single Google Doc {doc_id}: {e}", exc_info=True)
            if interaction_for_feedback:
                try: await interaction_for_feedback.followup.send(f"An error occurred while processing Google Doc ID {doc_id}.", ephemeral=True)
                except: pass
            return False, None # Corrected to return a tuple"""

    async def setup_hook(self):
        """Initial setup hook called by discord.py."""
        logger.info("Bot is setting up...")
        
        # Load documents asynchronously
        await self.document_manager._load_documents()
        
        # Setup commands and sync
        await self.setup_commands()
        try:
            synced = await self.tree.sync()
            logger.info(f"Synced {len(synced)} command(s)")
        except Exception as e:
            logger.error(f"Failed to sync commands: {e}")

        # Start the tracking task, but only if it's not already running.
        if not tracking_commands.update_tracked_channels.is_running():
            tracking_commands.update_tracked_channels.start(self)
            logger.info("Started the channel tracking background task.")

    async def setup_commands(self):
        """Set up all slash and prefix commands from separate modules."""
        from commands import (
            document_commands,
            image_commands,
            conversation_commands,
            admin_commands,
            utility_commands,
            query_commands
        )

        # Register all commands
        document_commands.register_commands(self)
        image_commands.register_commands(self)
        conversation_commands.register_commands(self)
        admin_commands.register_commands(self)
        utility_commands.register_commands(self)
        query_commands.register_commands(self)
        tracking_commands.register_commands(self)

        logger.info("All commands registered successfully")

    async def on_ready(self):
        sys.stdout.flush()  # Explicitly flush stdout before logging
        logger.info(f"Logged in as {self.user.name} (ID: {self.user.id})")
        
    async def _extract_google_doc_ids(self, text: str) -> List[Tuple[str, str]]:
        """Extract Google Doc IDs from text."""
        doc_ids = []
        # Find all URLs in the text
        url_pattern = r'https?://docs\.google\.com/document/d/[a-zA-Z0-9_-]+(?:/[a-zA-Z0-9]+)?(?:\?[^\\s]*)?'
        urls = re.findall(url_pattern, text)
        
        for url in urls:
            # Extract the ID from various Google Docs URL formats
            if "/d/" in url:
                doc_id = url.split("/d/")[1].split("/")[0].split("?")[0]
                doc_ids.append((doc_id, url))
            elif "id=" in url:
                doc_id = url.split("id=")[1].split("&")[0]
                doc_ids.append((doc_id, url))
                
        return doc_ids

    async def _fetch_google_doc_content(self, doc_id: str) -> Optional[str]:
        """Fetch the content of a Google Doc without tracking it."""
        try:
            # Download the document
            async with aiohttp.ClientSession() as session:
                url = f"https://docs.google.com/document/d/{doc_id}/export?format=txt"
                async with session.get(url) as response:
                    if response.status != 200:
                        logger.error(f"Failed to download {doc_id}: {response.status}")
                        return None
                    content = await response.text()
            
            return content
                
        except Exception as e:
            logger.error(f"Error downloading doc {doc_id}: {e}")
            return None

    async def _fetch_google_doc_title(self, doc_id: str) -> Optional[str]:
        """Fetch the title of a Google Doc."""
        try:
            # Use the Drive API endpoint to get document metadata
            async with aiohttp.ClientSession() as session:
                # This is a public metadata endpoint that works for publicly accessible documents
                url = f"https://docs.google.com/document/d/{doc_id}/mobilebasic"
                async with session.get(url) as response:
                    if response.status != 200:
                        logger.error(f"Failed to get metadata for {doc_id}: {response.status}")
                        return None
                    
                    html_content = await response.text()
                    
                    # Extract title from HTML content
                    # The title is typically in the <title> tags
                    match = re.search(r'<title>(.*?)</title>', html_content)
                    if match:
                        title = match.group(1)
                        # Remove " - Google Docs" suffix if present
                        title = re.sub(r'\s*-\s*Google\s*Docs$', '', title)
                        # Decode HTML entities (like &#39; for apostrophe)
                        title = html.unescape(title)
                        return title

                    return None
        except aiohttp.ClientError as e:
            logger.error(f"Network error getting title for doc {doc_id}: {e}")
            return None
        except Exception as e:
            logger.error(f"Error getting title for doc {doc_id}: {e}")
            return None
            
    async def _download_image_to_base64(self, attachment) -> Optional[Tuple[bytes, str]]:
        """Download an image attachment and return its raw bytes and base64 representation."""
        try:
            async with aiohttp.ClientSession() as session:
                async with session.get(attachment.url, headers={"User-Agent": "Mozilla/5.0"}) as resp:
                    if resp.status != 200:
                        logger.error(f"Failed to download image: {resp.status}")
                        return None
                    
                    image_data = await resp.read()
                    mime_type = attachment.content_type or "image/jpeg"  # Default to jpeg if not specified
                    
                    # Convert to base64
                    base64_data = base64.b64encode(image_data).decode('utf-8')
                    base64_string = f"data:{mime_type};base64,{base64_data}"
                    
                    return image_data, base64_string
        except Exception as e:
            logger.error(f"Error downloading image: {e}")
            return None

    async def _handle_image_vision_fallback(self, preferred_model: str, image_attachments: List[Tuple[bytes, str]], messages: List[Dict]) -> Tuple[List[Dict], List[str]]:
        """
        Handle cases where a non-vision model is used with images.
        Generates descriptions for images and injects them into the message history.
        
        Args:
            preferred_model (str): The model the user wants to use.
            image_attachments (List[Tuple[bytes, str]]): List of tuples containing (raw_bytes, base64_string).
            messages (List[Dict]): The current list of messages for the AI.

        Returns:
            Tuple[List[Dict], List[str]]: Updated messages list and a (potentially empty) list of base64 images for the API.
        """
        # If there are no images or the model is vision-capable, do nothing.
        if not image_attachments or preferred_model in self.vision_capable_models:
            # Return original messages and just the base64 strings for the API call
            base64_images = [img[1] for img in image_attachments]
            return messages, base64_images

        logger.info(f"Model '{preferred_model}' is not vision-capable. Generating image descriptions as a fallback.")
        
        descriptions = []
        for i, (image_data, _) in enumerate(image_attachments):
            logger.info(f"Generating description for image {i+1}/{len(image_attachments)}...")
            description = await self._generate_image_description(image_data)
            descriptions.append(f"Image {i+1}: {description}")
        
        if descriptions:
            # Create a new system message with the descriptions
            description_context = xml_wrap(
                "image_description",
                "The user provided one or more images that your current model cannot see. "
                "A vision-capable model has generated the following descriptions for you to use as context:\n\n"
                + "\n\n".join(descriptions),
            )
            
            # Insert this context into the messages list
            # We can insert it after the main system prompt for better visibility
            messages.insert(1, {"role": "system", "content": description_context})
            logger.info("Injected image descriptions into message history.")

        # Return the modified messages and an empty list for images, as they've been processed into text
        return messages, []
    
    async def _try_ai_completion(self, model: Union[str, List[str]], messages: List[Dict], image_ids=None, image_attachments=None, temperature=0.1, max_retries=2, min_response_length=5, **kwargs) -> Tuple[Optional[Any], Optional[str]]:
        """Get AI completion with dynamic fallback options or a specific model list.

        Args:
            model (str | List[str]): The primary model ID (str) to use with automatic fallbacks,
                                     or an explicit list of model IDs (List[str]) to try in order.
            messages (List[Dict]): The message history for the API call.
            image_ids (Optional[List[str]]): List of image IDs from search results.
            image_attachments (Optional[List[str]]): List of base64 encoded image attachments.
            temperature (float): The sampling temperature.
            max_retries (int): Max retries for short responses on the *same* model.
            min_response_length (int): Minimum character length for a valid response.
            **kwargs: Additional arguments for the API call.

        Returns:
            Tuple[Optional[Dict], Optional[str]]: (completion result, actual model used)
        """
        models_to_try = []
        requested_model_or_list = model # Keep track of original request for logging

        if isinstance(model, list):
            # If a list is provided, use it directly
            models_to_try = model
            logger.info(f"Using explicit model list for completion: {models_to_try}")
        elif isinstance(model, str):
            # If a string is provided, build the fallback list as before
            logger.info(f"Building fallback list starting with requested model: {model}")
            models_to_try = [model] # Start with the requested model
            model_family = model.split('/')[0] if '/' in model else None

            # Add model-specific fallbacks
            # (Keep the existing fallback logic here)
            # DeepSeek models
            if "deepseek/deepseek-chat-v3" in model:
                # DeepSeek Chat v3 fallbacks
                fallbacks = [
                    "deepseek/deepseek-chat-v3-0324",
                    "deepseek/deepseek-chat-v3-0324:floor",
                    "deepseek/deepseek-chat-v3-0324",
                    "deepseek/deepseek-chat",
                    "deepseek/deepseek-r1",  # Last resort fallback to R1
                ]
                models_to_try.extend([fb for fb in fallbacks if fb not in models_to_try])
            elif "deepseek/deepseek-r1" in model:
                # DeepSeek R1 fallbacks
                fallbacks = [
                    "deepseek/deepseek-r1-0528",
                    "deepseek/deepseek-r1-0528:floor",
                    "deepseek/deepseek-r1-0528",
                    "deepseek/deepseek-r1",
                    "deepseek/deepseek-r1:floor",
                    "deepseek/deepseek-r1",
                    "deepseek/deepseek-r1:nitro",
                    "deepseek/deepseek-r1-distill-llama-70b",
                    "deepseek/deepseek-r1-distill-qwen-32b"
                ]
                models_to_try.extend([fb for fb in fallbacks if fb not in models_to_try])
            elif "deepseek/deepseek-chat" in model and "v3" not in model:
                # DeepSeek Chat (non-v3) fallbacks
                fallbacks = [
                    "deepseek/deepseek-chat",
                    "deepseek/deepseek-r1",
                    "deepseek/deepseek-r1"
                ]
                models_to_try.extend([fb for fb in fallbacks if fb not in models_to_try])
            # Grok
            elif "grok" in model:
                fallbacks = [
                    "x-ai/grok-3-mini-beta",
                ]
                models_to_try.extend([fb for fb in fallbacks if fb not in models_to_try])
            # Llama
            elif "meta-llama/llama-4-maverick" in model:
                fallbacks = [
                    "meta-llama/llama-4-maverick:floor",
                    "meta-llama/llama-4-maverick",
                    "meta-llama/llama-4-scout",
                ]
                models_to_try.extend([fb for fb in fallbacks if fb not in models_to_try])
            # Qwen models
            elif model_family == "qwen":
                fallbacks = [
                    #"qwen/qwq-32b",
                    "qwen/qwq-32b",
                    "qwen/qwq-32b:nitro",
                    "qwen/qwq-32b:floor",
                    "qwen/qwen-turbo",
                    "qwen/qwen2.5-32b-instruct"
                ]
                models_to_try.extend([fb for fb in fallbacks if fb not in models_to_try])
            # Google models
            elif model_family == "google":
                fallbacks = [
                    "google/gemini-2.5-flash:thinking",
                    "google/gemini-2.5-flash",
                    "google/google/gemini-2.5-pro", # Add new model as a primary fallback
                    "google/gemini-2.0-flash-thinking-exp",
                    "google/gemini-2.0-pro-exp-02-05",
                    "google/gemini-2.0-flash-001"
                ]
                models_to_try.extend([fb for fb in fallbacks if fb not in models_to_try])
            # TheDrummer models
            elif model_family == "thedrummer" and "anubis" in model:
                fallbacks = [
                    "thedrummer/anubis-pro-105b-v1",
                    "latitudegames/wayfarer-large-70b-llama-3.3",  # try other narrative model
                ]
                models_to_try.extend([fb for fb in fallbacks if fb not in models_to_try])
            elif model_family == "thedrummer":  # Other TheDrummer models
                fallbacks = [
                    "thedrummer/unslopnemo-12b",
                    "thedrummer/rocinante-12b",
                    "meta-llama/llama-3.3-70b-instruct"  # Safe fallback option
                ]
                models_to_try.extend([fb for fb in fallbacks if fb not in models_to_try])
            # Eva models
            elif model_family == "eva-unit-01":
                fallbacks = [
                    "eva-unit-01/eva-qwen-2.5-72b:floor",
                    "eva-unit-01/eva-qwen-2.5-72b",
                    "qwen/qwq-32b",
                    "qwen/qwq-32b",
                ]
                models_to_try.extend([fb for fb in fallbacks if fb not in models_to_try])
            # Nous Research models
            elif model_family == "nousresearch":
                fallbacks = [
                    "nousresearch/hermes-3-llama-3.1-70b",
                    "meta-llama/llama-3.3-70b-instruct",
                    "meta-llama/llama-3.3-70b-instruct"
                ]
                models_to_try.extend([fb for fb in fallbacks if fb not in models_to_try])
            # Anthropic models
            elif model_family == "anthropic":
                if "claude-3.7-sonnet" in model:
                    fallbacks = [
                        "anthropic/claude-3.7-sonnet",
                        "anthropic/claude-sonnet-4",
                        "anthropic/claude-3.5-haiku",
                        "anthropic/claude-3.5-haiku"
                    ]
                    models_to_try.extend([fb for fb in fallbacks if fb not in models_to_try])
                elif "claude-sonnet-4" in model:
                    fallbacks = [
                        "anthropic/claude-sonnet-4",
                        "anthropic/claude-3.7-sonnet",
                        "anthropic/claude-3.7-sonnet",
                        "anthropic/claude-3.5-haiku",
                        "anthropic/claude-3.5-haiku"
                    ]
                    models_to_try.extend([fb for fb in fallbacks if fb not in models_to_try])
                elif "claude-3.5-haiku" in model:
                    fallbacks = [
                        "anthropic/claude-3.5-haiku",
                        "anthropic/claude-3.5-haiku"
                    ]
                    models_to_try.extend([fb for fb in fallbacks if fb not in models_to_try])
                else:
                    # General Anthropic fallbacks
                    fallbacks = [
                        "latitudegames/wayfarer-large-70b-llama-3.3",
                        "meta-llama/llama-3.3-70b-instruct",  # base model fallback
                    ]
                    models_to_try.extend([fb for fb in fallbacks if fb not in models_to_try])
            # Microsoft models
            elif model_family == "microsoft":
                fallbacks = [
                    "microsoft/phi-4-multimodal-instruct",
                    "microsoft/phi-4",
                    "microsoft/phi-3.5-mini-128k-instruct"
                ]
                models_to_try.extend([fb for fb in fallbacks if fb not in models_to_try])
            # OpenAI
            elif model_family == "openai":
                if "4.1-mini" in model:
                    fallbacks = [
                        "openai/gpt-4.1-mini",
                    ]
                    models_to_try.extend([fb for fb in fallbacks if fb not in models_to_try])
                elif "4.1-nano" in model:
                    fallbacks = [
                        "openai/gpt-4.1-nano",
                    ]
                    models_to_try.extend([fb for fb in fallbacks if fb not in models_to_try])
                elif "o4-mini" in model:
                    fallbacks = [
                        "openai/o4-mini",
                    ]
                    models_to_try.extend([fb for fb in fallbacks if fb not in models_to_try])
                else:
                    fallbacks = [] # Ensure fallbacks is defined even if no specific match
                    models_to_try.extend([fb for fb in fallbacks if fb not in models_to_try])

            elif model_family == "minimax":
                if "minimax-m1" in model:
                    fallbacks = [
                        "minimax/minimax-m1",
                        "minimax/minimax-m1:extended",
                        "anthropic/claude-3.5-haiku",
                        "qwen/qwq-32b",
                    ]
                    models_to_try.extend([fb for fb in fallbacks if fb not in models_to_try])

            # Add general fallbacks (cleaned up)
            general_fallbacks = [
                # "qwen/qwq-32b",
                "openai/gpt-oss-120b",
                "openai/o4-mini",
                "qwen/qwq-32b:floor",
                "google/gemini-2.5-flash",
            ]
            models_to_try.extend([fb for fb in general_fallbacks if fb not in models_to_try])
            logger.info(f"Final fallback list: {models_to_try}")
        else:
             logger.error(f"Invalid type for 'model' parameter: {type(model)}. Expected str or List[str].")
             return None, None # Cannot proceed

        # Check if we need a vision-capable model
        need_vision = (image_ids and len(image_ids) > 0) or (image_attachments and len(image_attachments) > 0)

        # Headers for API calls
        headers = {
            "Authorization": f"Bearer {self.config.OPENROUTER_API_KEY}",
            "HTTP-Referer": "https://dps.miraheze.org/wiki/Main_Page/dpsrp",
            "X-Title": "Publicia for DPS Season 7",
            "Content-Type": "application/json"
        }

        for current_model in models_to_try:
            provider_base = self.config.get_provider_config(current_model)
            provider_order = []
            if isinstance(provider_base, dict) and provider_base.get("order"):
                provider_order = provider_base.get("order")
            if not provider_order:
                provider_order = [None]

            for provider_choice in provider_order:
                try:
                    if provider_choice:
                        logger.info(
                            f"Attempting completion with model: {current_model} using provider {provider_choice}"
                        )
                    else:
                        logger.info(f"Attempting completion with model: {current_model}")

                    # Check if current model supports vision
                    is_vision_model = current_model in self.vision_capable_models

                    # Prepare messages based on whether we're using a vision model
                    processed_messages = messages.copy()

                    # If we have images and this is a vision-capable model, add them to the last user message
                    if need_vision and is_vision_model:
                        # Find the last user message
                        for i in range(len(processed_messages) - 1, -1, -1):
                            if processed_messages[i]["role"] == "user":
                                # Convert the content to the multimodal format
                                user_msg = processed_messages[i]
                                text_content = user_msg["content"]

                                # Create a multimodal content array
                                content_array = [{"type": "text", "text": text_content}]

                                # Add each image from attachments
                                if image_attachments:
                                    for img_data in image_attachments:
                                        if img_data:  # Only add if we have valid image data
                                            content_array.append({
                                                "type": "image_url",
                                                "image_url": {"url": img_data}
                                            })
                                            logger.info(f"Added direct attachment image to message")

                                # Add each image from image_ids
                                if image_ids:
                                    for img_id in image_ids:
                                        try:
                                            # Get base64 image data
                                            base64_image = self.image_manager.get_base64_image(img_id)
                                            content_array.append({
                                                "type": "image_url",
                                                "image_url": {"url": base64_image}
                                            })
                                            logger.info(f"Added search result image {img_id} to message")
                                        except Exception as e:
                                            logger.error(f"Error adding image {img_id} to message: {e}")

                                # Replace the content with the multimodal array
                                processed_messages[i]["content"] = content_array

                                # Log the number of images added
                                image_count = len(content_array) - 1  # Subtract 1 for the text content
                                logger.info(f"Added {image_count} images to message for vision model")
                                break

                    provider_config = provider_base
                    if provider_choice:
                        provider_config = provider_config.copy() if provider_config else {}
                        provider_config["order"] = [provider_choice]

                    payload = {
                        "model": current_model,
                        "messages": processed_messages,
                        "temperature": temperature,
                        "max_tokens": 20000,
                        **kwargs,
                    }

                    if provider_config:
                        payload["provider"] = provider_config
                        logger.info(
                            f"Using custom provider configuration for {current_model}: {provider_config}"
                        )
    
                    if current_model.startswith("deepseek/"):
                        payload["max_price"] = {
                            "completion": "4",
                            "prompt": "2"
                        }
                        logger.info(f"Adding max_price parameter for DeepSeek model {current_model}: completion=4, prompt=2")
                    
                    # Log the sanitized messages (removing potential sensitive info)
                    sanitized_messages = []
                    for msg in processed_messages:
                        if isinstance(msg["content"], list):
                            # For multimodal content, just indicate how many images
                            image_count = sum(1 for item in msg["content"] if item.get("type") == "image_url")
                            text_parts = [item["text"] for item in msg["content"] if item.get("type") == "text"]
                            text_content = " ".join(text_parts)
                            sanitized_messages.append({
                                "role": msg["role"],
                                "content": f"{shorten(text_content, width=100, placeholder='...')} [+ {image_count} images]"
                            })
                        else:
                            sanitized_messages.append({
                                "role": msg["role"],
                                "content": shorten(msg["content"], width=100, placeholder='...')
                            })
                    
                    logger.debug(f"Request payload: {json.dumps(sanitized_messages, indent=2)}")
    
                    async def test_connectivity():
                        """Quick connectivity test to OpenRouter"""
                        try:
                            async with aiohttp.ClientSession() as test_session:
                                async with test_session.get(
                                    "https://openrouter.ai/api/v1/models",
                                    timeout=aiohttp.ClientTimeout(total=10)
                                ) as resp:
                                    if resp.status == 200:
                                        logger.debug("Basic connectivity to OpenRouter confirmed")
                                        return True
                                    else:
                                        logger.warning(f"OpenRouter responded with status {resp.status}")
                                        return False
                        except Exception as e:
                            logger.error(f"Connectivity test failed: {str(e)}")
                            return False
    
                    async def api_call():
                        # Configure session with connection pooling and timeouts
                        connector = aiohttp.TCPConnector(
                            limit=10,  # Total connection pool size
                            limit_per_host=5,  # Connections per host
                            ttl_dns_cache=300,  # DNS cache TTL
                            use_dns_cache=True,
                        )
                        
                        timeout = aiohttp.ClientTimeout(
                            total=self.timeout_duration,
                            connect=30,  # Connection timeout
                            sock_read=60,  # Socket read timeout
                        )
                        
                        async with aiohttp.ClientSession(
                            connector=connector,
                            timeout=timeout
                        ) as session:
                            try:
                                logger.debug(f"Starting API call to {current_model}")
                                
                                # Test basic connectivity first
                                start_time = time.time()
                                async with session.post(
                                    "https://openrouter.ai/api/v1/chat/completions",
                                    headers=headers,
                                    json=payload,
                                    timeout=self.timeout_duration
                                ) as response:
                                    connect_time = time.time() - start_time
                                    logger.debug(f"Connection established in {connect_time:.2f}s for {current_model}")
                                    logger.debug(f"Received response status: {response.status} for {current_model}")
                                    logger.debug(f"Response headers: {dict(response.headers)}")
                                    
                                    if response.status != 200:
                                        error_text = await response.text()
                                        logger.error(f"API error (Status {response.status}): {error_text}")
                                        # Log additional context like headers to help diagnose issues
                                        logger.error(f"Request context: URL={response.url}, Headers={response.headers}")
                                        return None
                                    
                                    # Log content length if available
                                    content_length = response.headers.get('content-length')
                                    if content_length:
                                        logger.debug(f"Expected content length: {content_length} bytes")
                                    
                                    logger.debug(f"Starting to read response body for {current_model}")
                                    result = await response.json()
                                    logger.debug(f"Successfully read response body for {current_model}")
                                    return result
                                    
                            except aiohttp.ClientPayloadError as e:
                                error_msg = str(e).lower()
                                logger.error(f"Payload error for {current_model}: {str(e)}")
                                
                                if "transfer length header" in error_msg:
                                    logger.error(f"Server sent incomplete response - likely server-side issue")
                                elif "connection reset" in error_msg:
                                    logger.error(f"Connection reset by peer - could be server overload or network issue")
                                else:
                                    logger.error(f"Generic payload error - server dropped connection mid-response")
                                raise
                                
                            except aiohttp.ClientConnectionError as e:
                                error_msg = str(e).lower()
                                logger.error(f"Connection error for {current_model}: {str(e)}")
                                
                                if "name resolution" in error_msg or "dns" in error_msg:
                                    logger.error(f"DNS resolution failed - check internet connectivity")
                                elif "connection refused" in error_msg:
                                    logger.error(f"Server refused connection - server may be down")
                                elif "timeout" in error_msg:
                                    logger.error(f"Connection timeout - slow network or server overload")
                                else:
                                    logger.error(f"Generic connection error - network connectivity issues")
                                raise
                                
                            except asyncio.TimeoutError as e:
                                logger.error(f"Timeout error for {current_model}: {str(e)}")
                                logger.error(f"Request exceeded {self.timeout_duration} seconds - slow network or large response")
                                raise
    
                    # Retry logic for connection issues
                    max_retries = 3
                    retry_delay = 2  # seconds
                    
                    for attempt in range(max_retries):
                        try:
                            completion = await asyncio.wait_for(
                                api_call(),
                                timeout=self.timeout_duration
                            )
                            break  # Success, exit retry loop
                            
                        except (aiohttp.ClientPayloadError, aiohttp.ClientConnectionError) as e:
                            # Special handling for free tier models
                            if "" in current_model:
                                logger.warning(f"Free tier model {current_model} connection failed: {str(e)}")
                                logger.info(f"Free tier models may be overloaded. Skipping retries and trying next model.")
                                raise  # Skip retries for free tier, move to next model
                            
                            if attempt < max_retries - 1:
                                logger.warning(f"Connection error on attempt {attempt + 1}/{max_retries} for {current_model}: {str(e)}")
                                
                                # Test basic connectivity before retrying
                                logger.info("Testing basic connectivity to OpenRouter...")
                                connectivity_ok = await test_connectivity()
                                
                                if not connectivity_ok:
                                    logger.error("Basic connectivity test failed. Network issue detected.")
                                    logger.info("Skipping retries due to network connectivity problems.")
                                    raise
                                
                                logger.info(f"Connectivity OK. Retrying in {retry_delay} seconds...")
                                await asyncio.sleep(retry_delay)
                                retry_delay *= 2  # Exponential backoff
                                continue
                            else:
                                logger.error(f"All {max_retries} attempts failed for {current_model}")
                                raise
                        except asyncio.TimeoutError as e:
                            if attempt < max_retries - 1:
                                logger.warning(f"Timeout on attempt {attempt + 1}/{max_retries} for {current_model}")
                                logger.info(f"Retrying in {retry_delay} seconds...")
                                await asyncio.sleep(retry_delay)
                                retry_delay *= 2
                                continue
                            else:
                                logger.error(f"All {max_retries} attempts timed out for {current_model}")
                                raise
                    
                    if completion and completion.get('choices') and len(completion['choices']) > 0:
                        if 'message' in completion['choices'][0]:
                            message_data = completion['choices'][0]['message']
                            response_content = message_data.get('content', '') or ''

                            # Some providers may indicate tool usage via the finish_reason field
                            # without actually including a `tool_calls` or `function_call` payload.
                            finish_reason = completion['choices'][0].get('finish_reason')

                            # If the model returned tool calls (common for agentic loops), skip the
                            # minimum length check even if content is empty. Empty content is normal
                            # when the model is delegating work to tools.
                            if (
                                message_data.get('tool_calls')
                                or message_data.get('function_call')
                                or finish_reason == 'tool_calls'
                            ):
                                logger.info(
                                    f"Model {current_model} returned tool calls; bypassing length check"
                                )
                                return completion, current_model

                            # Check if response is too short (implement retry logic)
                            if len(response_content.strip()) < min_response_length:
                                logger.warning(
                                    f"Response from {current_model} is too short ({len(response_content.strip())} chars): '{response_content}'"
                                )
                                
                                # If we have retries left, try again with the same model (possibly with higher temperature)
                                if kwargs.get('_retry_count', 0) < max_retries:
                                    logger.info(f"Retrying with {current_model} (retry {kwargs.get('_retry_count', 0) + 1}/{max_retries})")
                                    
                                    # Create a copy of kwargs with incremented retry count and slightly higher temperature
                                    retry_kwargs = kwargs.copy()
                                    retry_kwargs['_retry_count'] = kwargs.get('_retry_count', 0) + 1
                                    
                                    # Increase temperature slightly for retry (but cap it)
                                    retry_temp = min(temperature * 1.2, 0.9)  # Increase by 20% but max 0.9
                                    
                                    # Recursive call to retry with the same model
                                    return await self._try_ai_completion(
                                        current_model, 
                                        messages, 
                                        image_ids, 
                                        image_attachments, 
                                        retry_temp, 
                                        max_retries,
                                        min_response_length,
                                        **retry_kwargs
                                    )
                                else:
                                    # If we've used all retries for this provider, try the next one
                                    if provider_choice:
                                        logger.warning(
                                            f"Used all retries for {current_model} with provider {provider_choice}, continuing to next provider"
                                        )
                                    else:
                                        logger.warning(
                                            f"Used all retries for {current_model}, continuing to next provider"
                                        )
                                    continue
                            
                            # Normal case - response is long enough
                            logger.info(f"Successful completion from {current_model}")
                            logger.info(f"Response: {shorten(response_content, width=200, placeholder='...')}")
                            logger.debug(f"Full response: {response_content}")
                            
                            # For analytics, log which model was actually used
                            if requested_model_or_list != current_model and isinstance(requested_model_or_list, str):
                                logger.info(f"Notice: Fallback model {current_model} was used instead of requested {requested_model_or_list}")
                            elif isinstance(requested_model_or_list, list) and current_model != requested_model_or_list[0]:
                                 logger.info(f"Notice: Model {current_model} was used from the provided list (requested first: {requested_model_or_list[0]})")
    
                            return completion, current_model  # Return both the completion and the model used
                        else:
                            logger.error(f"Unexpected response structure from {current_model}: {completion}")
                            # Return the incomplete response anyway - let the caller handle it
                            return completion, current_model
                    
                except Exception as e:
                    # Get the full traceback information
                    import traceback
                    tb = traceback.format_exc()
                    logger.error(f"Error with model {current_model}: {str(e)}\nTraceback:\n{tb}")
                    continue
        
        logger.error(
            f"All models/providers failed to generate completion. Attempted models: {', '.join(models_to_try)}"
        )
        return None, None  # Return None for both completion and model used

    def calculate_dynamic_temperature(self, query: str, conversation_history=None, user_id: str | None = None):
        """
        Calculates appropriate temperature based on query type:
        - Lower (TEMPERATURE_MIN-TEMPERATURE_BASE) for factual/information queries 
        - Higher (TEMPERATURE_BASE-TEMPERATURE_MAX) for creative/roleplay scenarios
        - Base of TEMPERATURE_BASE for balanced queries

        Returns
        -------
        Tuple[float, float, float, float]
            (temperature, min_temp, base_temp, max_temp)
        """
        # Get temperature constants from config
        BASE_TEMP = self.config.TEMPERATURE_BASE
        MIN_TEMP = self.config.TEMPERATURE_MIN
        MAX_TEMP = self.config.TEMPERATURE_MAX

        # Override with user-specific settings if available
        if user_id and self.user_preferences_manager:
            t_min, t_base, t_max = self.user_preferences_manager.get_temperature_settings(str(user_id))
            if None not in (t_min, t_base, t_max):
                if 0.0 <= t_min <= t_base <= t_max <= 2.0:
                    MIN_TEMP = t_min
                    BASE_TEMP = t_base
                    MAX_TEMP = t_max
                else:
                    logger.warning(
                        "Ignoring invalid stored temperature range for %s: %s/%s/%s",
                        user_id,
                        t_min,
                        t_base,
                        t_max,
                    )
            else:
                # Update only values that are explicitly set
                if t_min is not None:
                    MIN_TEMP = t_min
                if t_base is not None:
                    BASE_TEMP = t_base
                if t_max is not None:
                    MAX_TEMP = t_max
        
        # Normalize query
        query = query.lower().strip()
        
        # Score tracking
        roleplay_score = 0.0
        information_score = 0.0
        
        # === ROLEPLAY DETECTION ===
        
        # Action descriptions with asterisks
        action_count = len(re.findall(r"\*[^*]+\*", query))
        if action_count > 0:
            roleplay_score += min(1.5, action_count * 0.5)
        
        # Dialogue markers
        if re.search(r"[\"'].+?[\"']", query):
            roleplay_score += 0.8
        
        # Roleplay phrases
        roleplay_phrases = [
            # Basic roleplay indicators
            "roleplay", "in character", "act as", "conversation", "scene", "scenario",
            
            # Speech indicators
            "says", "say", "speak", "speaks", "said", "speaking", "talk", "talks", 
            "reply", "replies", "respond", "responds", "answered", "tells", "told",
            
            # Action verbs
            "does", "do", "perform", "performs", "acted", "acting", "moves", "moved",
            "walks", "sits", "stands", "turns", "looks", "smiles", "frowns", "nods",
            
            # Narrative elements
            "narrate", "describe scene", "setting", "environment", "continues", 
            "starts", "begins", "enters", "exits", "appears", "suddenly",
            
            # Character emotions/states
            "feeling", "felt", "emotion", "expression", "mood", "attitude",
            "surprised", "excited", "nervous", "calm", "angry"
        ]
        if any(phrase in query for phrase in roleplay_phrases):
            roleplay_score += 1.5
            
        # First-person narrative (common in roleplay)
        first_person_count = len(re.findall(r"\b(i|me|my|mine|myself)\b", query))
        if first_person_count > 1:
            roleplay_score += 0.5
        
        # === INFORMATION DETECTION ===
        
        # Question indicators
        question_markers = ["?", "what", "who", "where", "when", "why", "how"]
        if any(marker in query.split() for marker in question_markers) or "?" in query:
            information_score += 0.6
        
        # Information-seeking phrases
        info_phrases = ["explain", "describe", "tell me", "information", "info", "details"]
        if any(phrase in query for phrase in info_phrases):
            information_score += 1.2
        
        # Lore-specific terms
        lore_terms = ["ledus banum", "tundra", "empire", "imperial", "lore", 
                    "history", "institution", "house", "region", "church"]
        if any(term in query for term in lore_terms):
            information_score += 1.0
        
        # === CONVERSATION CONTEXT ===
        
        # Check previous messages for roleplay context
        if conversation_history and len(conversation_history) > 0:
            recent_msgs = conversation_history[-min(3, len(conversation_history)):]
            
            for msg in recent_msgs:
                msg_content = msg.get("content", "").lower()
                if "*" in msg_content or any(phrase in msg_content for phrase in roleplay_phrases):
                    roleplay_score += 0.8
                    break
        
        # === CALCULATE FINAL TEMPERATURE ===
        
        # If both scores are very low, use base temperature
        if roleplay_score < 0.5 and information_score < 0.5:
            logger.debug(
                f"Temperature settings - min: {MIN_TEMP}, base: {BASE_TEMP}, max: {MAX_TEMP}, used: {BASE_TEMP}"
            )
            return BASE_TEMP, MIN_TEMP, BASE_TEMP, MAX_TEMP
        
        # Calculate ratio of roleplay vs information
        total_score = roleplay_score + information_score
        if total_score > 0:
            roleplay_ratio = roleplay_score / total_score
        else:
            roleplay_ratio = 0.5
        
        # Map ratio to temperature range
        temp_range = MAX_TEMP - MIN_TEMP
        temperature = MIN_TEMP + (roleplay_ratio * temp_range)
        
        # Ensure we're within boundaries
        temperature = max(MIN_TEMP, min(MAX_TEMP, temperature))
        
        # Log for debugging
        logger.info(
            f"Query temp analysis: '{query[:30]}...' - Roleplay: {roleplay_score:.1f}, Info: {information_score:.1f}, Temp: {temperature:.2f} [Range: {MIN_TEMP}-{BASE_TEMP}-{MAX_TEMP}]"
        )
        logger.debug(
            f"Temperature settings - min: {MIN_TEMP}, base: {BASE_TEMP}, max: {MAX_TEMP}, used: {temperature}"
        )

        return temperature, MIN_TEMP, BASE_TEMP, MAX_TEMP

    def is_context_dependent_query(self, query: str) -> bool:
        """Determine if a query likely depends on conversation context."""
        query = query.lower().strip()
        
        # 1. Very short queries are suspicious (2-3 words)
        if 1 <= len(query.split()) <= 3:
            return True
            
        # 2. Queries with pronouns suggesting reference to previous content
        pronouns = ["they", "them", "these", "those", "this", "that", "it", "he", "she",
                    "their", "its", "his", "her"]
        if any(f" {p} " in f" {query} " for p in pronouns):
            return True
            
        # 3. Queries explicitly asking for more/additional information
        continuation_phrases = ["more", "another", "additional", "else", "other", 
                               "elaborate", "continue", "expand", "also", "further",
                               "example", "examples", "specifically", "details"]
        if any(phrase in query.split() for phrase in continuation_phrases):
            return True
            
        # 4. Queries starting with comparison words
        if re.match(r"^(what about|how about|compared to|similarly|unlike|like)", query):
            return True
            
        # 5. Incomplete-seeming questions
        if re.match(r"^(and|but|so|or|then|why not|why|how)\b", query):
            return True
        
        return False

    def get_conversation_context(self, username: str, current_query: str) -> str:
        """Extract relevant context from conversation history."""
        # Get recent messages
        conversation = self.conversation_manager.get_conversation_messages(username, limit=6)
        
        if len(conversation) <= 1:
            return ""
        
        # Extract the last substantive user query before this one
        prev_user_query = ""
        for msg in reversed(conversation[:-1]):  # Skip the current query
            if msg.get("role") == "user":
                content = msg.get("content", "")
                # A substantive query is reasonably long and not itself context-dependent
                if len(content.split()) > 3 and not self.is_context_dependent_query(content):
                    prev_user_query = content
                    break
        
        # Extract important entities/topics from the last assistant response
        last_assistant_response = ""
        for msg in reversed(conversation):
            if msg.get("role") == "assistant":
                last_assistant_response = msg.get("content", "")
                break
                
        # If we have a previous query, use that as primary context
        if prev_user_query:
            # Extract the main subject by removing question words and common articles
            query_words = prev_user_query.lower().split()
            question_words = ["what", "who", "where", "when", "why", "how", "is", "are", 
                             "was", "were", "will", "would", "can", "could", "do", "does",
                             "did", "has", "have", "had", "tell", "me", "about", "please"]
            
            # Keep only the first 6-8 content words
            content_words = [w for w in query_words if w not in question_words][:8]
            context = " ".join(content_words) if content_words else prev_user_query
            
            return context
            
        # Fallback: if no good previous query, try to extract nouns/subjects from last response
        if last_assistant_response:
            # Very basic approach: look for capitalized words that might be important entities
            sentences = last_assistant_response.split('.')
            for sentence in sentences[:3]:  # Check first few sentences
                words = sentence.split()
                proper_nouns = [word for word in words 
                              if word and word[0].isupper() and len(word) > 1]
                if proper_nouns:
                    return " ".join(proper_nouns[:5])
        
        return ""

    # Note: This function exists but is not actively used in the primary context-aware search flow,
    # which now relies on generate_context_aware_embedding.
    def enhance_context_dependent_query(self, query: str, context: str) -> str:
        """(Legacy/Unused) Enhance a context-dependent query text with conversation context string."""
        if not context:
            return query
            
        query = query.strip()
        context = context.strip()
        
        # 1. For very minimal queries like "more" or "continue"
        if query.lower() in ["more", "continue", "go on", "and", "then"]:
            return f"Tell me more about {context}"
            
        # 2. For queries asking for examples
        if re.match(r"^examples?(\s|$|\?)", query.lower()):
            return f"Give examples of {context}"
            
        # 3. For "what about X" queries
        if re.match(r"^what about|how about", query.lower()):
            remaining = re.sub(r"^what about|^how about", "", query.lower()).strip()
            return f"What about {remaining} in relation to {context}"
            
        # 4. For queries starting with pronouns
        for pronoun in ["they", "them", "these", "those", "this", "that", "it"]:
            if re.match(f"^{pronoun}\\b", query.lower()):
                # Replace the pronoun with the context
                return re.sub(f"^{pronoun}\\b", context, query, flags=re.IGNORECASE)
        
        # 5. Default approach: explicitly add context
        if query.endswith("?"):
            # Add context parenthetically for questions
            return f"{query} (regarding {context})"
        else:
            # Add context with "about" or "regarding"
            return f"{query} about {context}"

    def cache_search_results(self, username: str, query: str, results):
        """Store search results for potential follow-ups."""
        # Only cache if we have decent results
        if not results or len(results) < 2:
            return
            
        self.search_cache[username] = {
            'query': query,
            'results': results,
            'used_indices': set(range(min(5, len(results)))),  # Track which results were already shown
            'timestamp': datetime.now()
        }
        logger.info(f"Cached {len(results)} search results for {username}, initially showed {len(self.search_cache[username]['used_indices'])}")
    
    def get_additional_results(self, username: str, top_k=3):
        """Get additional unseen results from previous search."""
        if username not in self.search_cache:
            return []
            
        cache = self.search_cache[username]
        
        # Check if cache is too old (5 minutes)
        if (datetime.now() - cache['timestamp']).total_seconds() > 300:
            logger.info(f"Cache for {username} expired, ignoring")
            return []
        
        # Find results not yet shown
        new_results = []
        for i, result in enumerate(cache['results']):
            if i not in cache['used_indices'] and len(new_results) < top_k:
                new_results.append(result)
                cache['used_indices'].add(i)
        
        if new_results:
            logger.info(f"Found {len(new_results)} additional unused results for {username}")
        
        return new_results

    async def generate_context_aware_embedding(self, query: str, conversation_history: List[Dict]): # Accept history list
        """Generate an embedding that combines current query with weighted conversation history."""

        # 1. Select relevant history (e.g., last 5 messages, excluding the current query if present)
        # Ensure history is ordered chronologically (oldest to newest)
        relevant_history = conversation_history[-6:-1] # Get up to 5 messages before the last one (which is often the current query context)
        if not relevant_history:
            # No history, use normal query embedding
            embedding_result = await self.document_manager.generate_embeddings([query], is_query=True)
            if embedding_result.size == 0:
                 logger.error("Failed to generate query embedding (no history).")
                 return None
            return embedding_result[0]

        # 2. Prepare texts for embedding (query + history messages content)
        texts_to_embed = [query] + [msg.get("content", "") for msg in relevant_history]

        # 3. Generate embeddings for all texts at once
        embeddings = await self.document_manager.generate_embeddings(texts_to_embed, is_query=True)
        if embeddings.size == 0 or embeddings.shape[0] != len(texts_to_embed):
            logger.error("Failed to generate embeddings for context-aware search (history variants).")
            # Fallback to simple query embedding
            embedding_result = await self.document_manager.generate_embeddings([query], is_query=True)
            if embedding_result.size == 0: return None
            return embedding_result[0]

        query_embedding = embeddings[0]
        history_embeddings = embeddings[1:]

        # 4. Define weighting scheme (e.g., exponential decay)
        decay_factor = 0.8  # Newer messages get higher weight
        weights = np.array([decay_factor**i for i in range(len(history_embeddings) - 1, -1, -1)]) # Weights: [..., 0.8^2, 0.8^1, 0.8^0]
        if np.sum(weights) > 0: # Avoid division by zero if weights sum to 0
            weights /= np.sum(weights) # Normalize weights
        else:
            weights = np.ones(len(history_embeddings)) / len(history_embeddings) # Fallback to equal weights

        # 5. Calculate weighted average of history embeddings
        weighted_history_embedding = np.sum(history_embeddings * weights[:, np.newaxis], axis=0)

        # 6. Combine query embedding and weighted history embedding
        # Adjust weights as needed, e.g., 70% query, 30% history context
        combined_embedding = 0.7 * query_embedding + 0.3 * weighted_history_embedding

        # 7. Normalize the final embedding
        norm = np.linalg.norm(combined_embedding)
        if norm > 0:
            final_embedding = combined_embedding / norm
        else:
            # Fallback to query embedding if norm is zero
            final_embedding = query_embedding
            logger.warning("Combined embedding norm was zero, falling back to query embedding.")

        logger.info(f"Generated context-aware embedding using {len(relevant_history)} history messages.")
        return final_embedding

    def _should_enhance_query_with_username(self, question: str) -> bool:
        """
        Determine if a query would benefit from including the username for better context.
        Returns True for queries that are likely asking about the user themselves or roleplay scenarios.
        Uses similar detection logic as the dynamic temperature system.
        """
        question_lower = question.lower().strip()
        import re
        
        # === ROLEPLAY INDICATORS (from temperature system) ===
        
        # Action descriptions with asterisks (strong roleplay indicator)
        if re.search(r"\*[^*]+\*", question):
            return True
        
        # Dialogue markers with speech marks (strong roleplay indicator)
        if re.search(r"[\"'].+?[\"']", question):
            return True
        
        # Roleplay phrases (from temperature system) - using more specific patterns
        roleplay_patterns = [
            # Basic roleplay indicators
            r'\broleplay\b', r'\bin character\b', r'\bact as\b', r'\bconversation\b', r'\bscene\b', r'\bscenario\b',
            
            # Speech indicators (more specific to avoid false positives)
            r'\bsays\b', r'\bspeak to\b', r'\bspeaks to\b', r'\bspeaking to\b', r'\btalk to\b', r'\btalks to\b',
            r'\breply\b', r'\breplies\b', r'\brespond\b', r'\bresponds\b', r'\banswered\b', r'\btells\s+\w+\b', r'\btold\s+\w+\b',
            
            # Action verbs (more specific patterns)
            r'\bperform\b', r'\bperforms\b', r'\bacted\b', r'\bacting\b', r'\bmoves\b', r'\bmoved\b',
            r'\bwalks\b', r'\bsits\b', r'\bstands\b', r'\bturns\b', r'\blooks\s+\w+\b', r'\bsmiles\b', r'\bfrowns\b', r'\bnods\b',
            
            # Narrative elements
            r'\bnarrate\b', r'\bdescribe scene\b', r'\bsetting\b', r'\benvironment\b', r'\bcontinues\b',
            r'\bstarts\b', r'\bbegins\b', r'\benters\b', r'\bexits\b', r'\bappears\b', r'\bsuddenly\b',
            
            # Character emotions/states
            r'\bfeeling\b', r'\bfelt\b', r'\bemotion\b', r'\bexpression\b', r'\bmood\b', r'\battitude\b',
            r'\bsurprised\b', r'\bexcited\b', r'\bnervous\b', r'\bcalm\b', r'\bangry\b'
        ]
        
        for pattern in roleplay_patterns:
            if re.search(pattern, question_lower):
                return True
        
        # === SELF-REFERENCE PATTERNS ===
        
        self_reference_patterns = [
            # Direct self-reference
            r'\bdo you know me\b',
            r'\bwho am i\b',
            r'\bwhat do you know about me\b',
            r'\btell me about myself\b',
            r'\bmy character\b',
            r'\bmy background\b',
            r'\bmy story\b',
            r'\bmy history\b',
            r'\babout me\b',
            
            # Questions starting with "my"
            r'^my\s+',
            r'\bwhat\'s my\b',
            r'\bwhere\'s my\b',
            r'\bhow\'s my\b',
            r'\bwhen\'s my\b',
            
            # Questions about personal attributes
            r'\bam i\b',
            r'\bdo i\b',
            r'\bhave i\b',
            r'\bcan i\b',
            r'\bwill i\b',
            r'\bdid i\b',
            
            # Questions that might reference the user indirectly
            r'\bremember me\b',
            r'\bknow anything about me\b',
        ]
        
        for pattern in self_reference_patterns:
            if re.search(pattern, question_lower):
                return True
        
        # === FIRST-PERSON ROLEPLAY ACTIONS ===
        
        first_person_actions = [
            r'\bi want to\b',
            r'\bi would like to\b',
            r'\bi\'d like to\b',
            r'\bi try to\b',
            r'\bi attempt to\b',
            r'\bi decide to\b',
            r'\bi choose to\b',
            r'\bi go to\b',
            r'\bi walk to\b',
            r'\bi run to\b',
            r'\bi move to\b',
            r'\bi head to\b',
            r'\bi approach\b',
            r'\bi enter\b',
            r'\bi leave\b',
            r'\bi exit\b',
            r'\bi look for\b',
            r'\bi search for\b',
            r'\bi examine\b',
            r'\bi investigate\b',
            r'\bi talk to\b',
            r'\bi speak to\b',
            r'\bi ask\b',
            r'\bi tell\b',
            r'\bi say\b',
            r'\bi whisper\b',
            r'\bi shout\b',
            r'\bi cast\b',
            r'\bi use\b',
            r'\bi equip\b',
            r'\bi take\b',
            r'\bi grab\b',
            r'\bi pick up\b',
            r'\bi drop\b',
            r'\bi give\b',
            r'\bi offer\b',
            r'\bi attack\b',
            r'\bi defend\b',
            r'\bi hide\b',
            r'\bi sneak\b',
            r'\bi climb\b',
            r'\bi jump\b',
            r'\bi swim\b',
            r'\bi fly\b',
            r'\bi rest\b',
            r'\bi sleep\b',
            r'\bi wait\b',
            r'\bi follow\b',
            r'\bi lead\b',
            
            # Action-oriented roleplay
            r'^i\s+',  # Sentences starting with "I"
            r'\blet me\b',
            r'\blet\'s\b',
            r'\bshould i\b',
            r'\bwould i\b',
            r'\bcould i\b',
            r'\bmay i\b',
        ]
        
        for pattern in first_person_actions:
            if re.search(pattern, question_lower):
                return True

        #Set to true for all things to skip this code  
        return True

    def _enhance_query_with_username(self, question: str, username: str) -> str:
        """
        Enhance a query by including the username to improve search relevance.
        """
        if not username or not self._should_enhance_query_with_username(question):
            return question
            
        # Prepend the username to the query for better embedding weight
        enhanced_query = f"{username} {question}"
        logger.info(f"Enhanced query with username: '{question}' -> '{enhanced_query}'")
        return enhanced_query

    async def _get_channel_context(self, channel: discord.TextChannel, original_question: str) -> Tuple[Optional[str], int]:
        """Fetch and format recent channel messages for context.

        Returns a tuple ``(context_str, count)`` where ``context_str`` is the
        formatted context or ``None`` if no context was added, and ``count`` is
        the number of messages used.
        """
        channel_id = str(channel.id)
        parsing_enabled, message_count = self.user_preferences_manager.get_channel_parsing_settings(channel_id)

        if not (parsing_enabled and message_count > 0):
            return None, 0

        logger.info(f"Channel parsing enabled for {channel_id}. Fetching last {message_count} messages.")
        try:
            # Fetch recent messages (excluding the current one)
            channel_messages = await self.fetch_channel_messages(channel, limit=message_count + 1)

            # Filter out the current message if it was included
            channel_messages = [msg for msg in channel_messages if msg.get('content') != original_question]

            if not channel_messages:
                logger.info("No recent channel messages found or fetched to add to context.")
                return None, 0

            # Format the channel messages for the AI
            formatted_channel_context = "Recent messages from this channel (for general context):\n"
            for msg in channel_messages:
                formatted_channel_context += f"- {msg['author']}: {msg['content']}\n"

            # Truncate if excessively long
            max_channel_context_len = 8000
            if len(formatted_channel_context) > max_channel_context_len:
                formatted_channel_context = formatted_channel_context[:max_channel_context_len] + "\n... [Channel Context Truncated]"
                logger.warning(f"Channel context truncated to {max_channel_context_len} characters.")

            logger.info(f"Added {len(channel_messages)} recent channel messages to context.")
            formatted_context = xml_wrap("channel_context", formatted_channel_context.strip())
            return formatted_context, len(channel_messages)


        except Exception as fetch_err:
            logger.error(f"Error fetching or formatting channel messages for context: {fetch_err}")
            return None, 0

    async def process_hybrid_query(self, question: str, username: str, max_results: int = 5, use_context: bool = True): # Make async
        """Process queries using a hybrid of caching and context-aware embeddings with re-ranking."""
        # Enhance the query with username if it would be helpful
        enhanced_question = self._enhance_query_with_username(question, username)
        
        # Skip context logic completely if use_context is False
        if not use_context:
            # Just do regular search with reranking asynchronously
            search_results = await self.document_manager.search( # Await async call
                enhanced_question,
                top_k=max_results,
                apply_reranking=self.config.RERANKING_ENABLED
            )
            
            # Still cache results for consistency
            self.cache_search_results(username, question, search_results)
            return search_results # Added return statement here

        # --- Simplified Logic: Always attempt context-aware embedding ---
        # The generate_context_aware_embedding function handles the fallback
        # to standard query embedding if no relevant history exists.

        logger.info("Attempting context-aware search using conversation history (will fallback if no history)")

        # Get conversation history list
        # Fetch slightly more history as context for the embedding generation
        conversation_history = self.conversation_manager.get_conversation_messages(username, limit=10)

        # Generate context-aware embedding (or standard embedding if no history)
        # Use the enhanced question for better context matching
        embedding = await self.generate_context_aware_embedding(enhanced_question, conversation_history)

        if embedding is None:
             logger.error("Failed to generate any embedding, falling back to basic keyword search (if implemented) or empty results.")
             # TODO: Implement a basic keyword search fallback?
             # For now, return empty results if embedding fails completely.
             return [] # Return empty list if embedding generation failed

        # Search with the generated embedding (context-aware or standard)
        apply_reranking = self.config.RERANKING_ENABLED

        if apply_reranking:
            # Get more initial results for re-ranking
            initial_results = self.document_manager.custom_search_with_embedding(
                embedding,
                top_k=self.config.RERANKING_CANDIDATES
            )

            # Apply re-ranking asynchronously
            if initial_results:
                logger.info(f"Applying re-ranking to {len(initial_results)} results")
                results = await self.document_manager.rerank_results(enhanced_question, initial_results, top_k=max_results) # Await async call
            else:
                results = [] # No initial results to rerank
        else:
            # If re-ranking is disabled, perform direct search with the embedding
            results = self.document_manager.custom_search_with_embedding(embedding, top_k=max_results)

        # Cache results (optional, but kept for potential future use)
        # Note: The immediate utility for follow-ups is reduced as context is always checked now.
        self.cache_search_results(username, question, results)

        return results
        # --- End Simplified Logic ---

        # --- Old Logic (Commented out for reference) ---
        # is_followup = self.is_context_dependent_query(question)
        # original_question = question
        #
        # # # For standard non-follow-up queries
        # # if not is_followup:
        # #     # Determine whether to apply re-ranking
        # #     apply_reranking = self.config.RERANKING_ENABLED
        # #
        # #     # Do regular search with re-ranking asynchronously
        # #     search_results = await self.document_manager.search( # Await async call
        # #         question,
        # #         top_k=max_results,
        # #         apply_reranking=apply_reranking
        # #     )
        # #
        # #     # Cache for future follow-ups
        # #     self.cache_search_results(username, question, search_results)
        # #     return search_results
        # #
        # # # For follow-up queries
        # # logger.info(f"Detected follow-up query: '{question}'")
        # #
        # # # Try to get more results from previous search
        # # cached_results = self.get_additional_results(username, top_k=max_results)
        # #
        # # if cached_results:
        # #     # We have unused results, no need for new search
        # #     logger.info(f"Using {len(cached_results)} cached results")
        # #     return cached_results
        # #
        # # # No cached results, use context-aware search
        # # logger.info("No cached results, performing context-aware search using conversation history")
        # #
        # # # Get conversation history list
        # # conversation_history = self.conversation_manager.get_conversation_messages(username, limit=10) # Get more history for embedding
        # # if conversation_history:
        # #     logger.info(f"Using {len(conversation_history)} messages for context-aware embedding")
        # #     # Generate context-aware embedding using history list
        # #     embedding = await self.generate_context_aware_embedding(question, conversation_history) # Pass history list
        # #
        # #     if embedding is None:
        # #          logger.error("Failed to generate context-aware embedding, falling back to standard search.")
        # #          # Fallback to normal search with re-ranking asynchronously
        # #          search_results = await self.document_manager.search( # Await async call
        # #              question,
        # #              top_k=max_results,
        # #              apply_reranking=self.config.RERANKING_ENABLED
        # #          )
        # #          return search_results
        # #
        # #     # Search with this embedding and apply re-ranking
        # #     apply_reranking = self.config.RERANKING_ENABLED
        # #
        # #     if apply_reranking:
        # #         # Get more initial results for re-ranking
        # #         initial_results = self.document_manager.custom_search_with_embedding(
        # #             embedding,
        # #             top_k=self.config.RERANKING_CANDIDATES
        # #         )
        # #
        # #         # Apply re-ranking asynchronously
        # #         if initial_results:
        # #             logger.info(f"Applying re-ranking to {len(initial_results)} context-aware results")
        # #             results = await self.document_manager.rerank_results(question, initial_results, top_k=max_results) # Await async call
        # #             return results
        # #
        # #     # If re-ranking is disabled or failed, use standard search (already got initial_results via custom_search_with_embedding)
        # #     results = self.document_manager.custom_search_with_embedding(embedding, top_k=max_results)
        # #     return results
        # # else:
        # #     # Fallback to normal search with re-ranking asynchronously
        # #     logger.info("No context found, using standard search with re-ranking")
        # #     search_results = await self.document_manager.search( # Await async call
        # #         question,
        # #         top_k=max_results,
        # #         apply_reranking=self.config.RERANKING_ENABLED
        # #     )
        # #     return search_results
        #
    @staticmethod
    def _json_default(obj: Any):
        """JSON serializer for non-standard types."""
        if isinstance(obj, np.integer):
            return int(obj)
        if isinstance(obj, np.floating):
            return float(obj)
        return str(obj)

        #     # Search with this embedding and apply re-ranking
        #     # apply_reranking = self.config.RERANKING_ENABLED # Part of old logic
        #     #
        #     # if apply_reranking: # Part of old logic
        #     #     # Get more initial results for re-ranking
        #     #     initial_results = self.document_manager.custom_search_with_embedding( # Part of old logic
        #     #         embedding,
        #     #         top_k=self.config.RERANKING_CANDIDATES
        #     #     )
        #     #
        #     #     # Apply re-ranking asynchronously
        #     #     if initial_results: # Part of old logic
        #     #         logger.info(f"Applying re-ranking to {len(initial_results)} context-aware results")
        #     #         results = await self.document_manager.rerank_results(question, initial_results, top_k=max_results) # Await async call
        #     #         return results
        #     #
        #     # # If re-ranking is disabled or failed, use standard search (already got initial_results via custom_search_with_embedding)
        #     # results = self.document_manager.custom_search_with_embedding(embedding, top_k=max_results) # Part of old logic
        #     # return results
        # # else: # Part of old logic (fallback when no history)
        # #     # Fallback to normal search with re-ranking asynchronously
        # #     logger.info("No context found, using standard search with re-ranking") # Part of old logic
        # #     search_results = await self.document_manager.search( # Await async call # Part of old logic
        # #         question,
        # #         top_k=max_results,
        # #         apply_reranking=self.config.RERANKING_ENABLED
        # #     )
        # #     return search_results # Part of old logic

    async def _tool_search_keyword(
        self,
        keyword: Optional[str] = None,
        top_k: int = 5,
        query: Optional[str] = None,
    ) -> List[Dict[str, Any]]:
        """Tool: simple keyword search across documents.

        Accepts ``keyword`` or ``query`` as the search term to be more
        forgiving when the model misnames the argument.
        """
        if keyword is None:
            keyword = query
        if keyword is None:
            raise TypeError("keyword (or query) must be provided")

        requested_k = top_k
        top_k = min(top_k, 5)
        if requested_k > 5:
            logger.debug(
                "search_keyword requested top_k=%s; clamped to %s", requested_k, top_k
            )
        logger.info("search_keyword tool invoked for '%s' with top_k=%s", keyword, top_k)
        results = self.document_manager.search_keyword(keyword, top_k=top_k)
        logger.debug("search_keyword returned %s results", len(results))
        return [
            {
                "doc_uuid": doc_uuid,
                "title": original_name,
                "content": chunk,
                "chunk_index": int(chunk_index),
                "total_chunks": int(total_chunks),
            }
            for doc_uuid, original_name, chunk, chunk_index, total_chunks in results
        ]

    async def _tool_search_keyword_bm25(
        self,
        keyword: Optional[str] = None,
        top_k: int = 5,
        query: Optional[str] = None,
    ) -> List[Dict[str, Any]]:
        """Tool: BM25 keyword search across documents.

        Accepts ``keyword`` or ``query`` for robustness against argument
        naming mistakes.
        """
        if keyword is None:
            keyword = query
        if keyword is None:
            raise TypeError("keyword (or query) must be provided")

        requested_k = top_k
        top_k = min(top_k, 5)
        if requested_k > 5:
            logger.debug(
                "search_keyword_bm25 requested top_k=%s; clamped to %s", requested_k, top_k
            )
        logger.info(
            "search_keyword_bm25 tool invoked for '%s' with top_k=%s", keyword, top_k
        )
        results = self.document_manager.search_keyword_bm25(keyword, top_k=top_k)
        logger.debug("search_keyword_bm25 returned %s results", len(results))
        return [
            {
                "doc_uuid": doc_uuid,
                "title": original_name,
                "content": chunk,
                "chunk_index": int(chunk_index),
                "total_chunks": int(total_chunks),
            }
            for doc_uuid, original_name, chunk, chunk_index, total_chunks in results
        ]

    async def _tool_search_documents(self, query: str, top_k: int = 5) -> List[Dict[str, Any]]:
        """Tool: Hybrid embedding/BM25 search across documents."""
        requested_k = top_k
        top_k = min(top_k, 5)
        if requested_k > 5:
            logger.debug(
                "search_documents requested top_k=%s; clamped to %s", requested_k, top_k
            )
        logger.info("search_documents tool invoked for '%s' with top_k=%s", query, top_k)
        results = await self.document_manager.search(query, top_k=top_k)
        logger.debug("search_documents returned %s results", len(results))
        return [
            {
                "doc_uuid": doc_uuid,
                "title": original_name,
                "content": chunk,
                "score": float(score),
                "image_id": int(image_id) if image_id is not None else None,
                "chunk_index": int(chunk_index),
                "total_chunks": int(total_chunks),
            }
            for doc_uuid, original_name, chunk, score, image_id, chunk_index, total_chunks in results
        ]

    async def _tool_view_chunks(
        self,
        doc_uuid: str,
        chunk_indices: List[int],
        contextualized: bool = False,
    ) -> List[Dict[str, Any]]:
        """Tool: Retrieve specific chunks from a document by UUID."""
        if not chunk_indices:
            return []

        if len(chunk_indices) > 5:
            logger.debug(
                "view_chunks requested %s indices; clamped to 5", len(chunk_indices)
            )
        indices = [int(i) for i in chunk_indices[:5]]
        logger.info(
            "view_chunks tool invoked for %s with indices %s (contextualized=%s)",
            doc_uuid,
            indices,
            contextualized,
        )

        use_contextualised = getattr(self.config, "USE_CONTEXTUALISED_CHUNKS", True)
        if contextualized and not use_contextualised:
            logger.warning(
                "view_chunks requested contextualized chunks but feature disabled; using original"
            )
            contextualized = False

        chunk_dict = (
            self.document_manager.contextualized_chunks
            if contextualized
            else self.document_manager.chunks
        )

        chunks = chunk_dict.get(doc_uuid)
        if chunks is None:
            logger.warning("view_chunks document %s not found", doc_uuid)
            return [
                {
                    "chunk_index": int(idx),
                    "total_chunks": 0,
                    "content": "Document not found",
                }
                for idx in indices
            ]

        total_chunks = len(chunks)
        results: List[Dict[str, Any]] = []
        for idx in indices:
            if 1 <= idx <= total_chunks:
                content = chunks[idx - 1]
            else:
                logger.warning(
                    "view_chunks index %s out of range for %s (total %s)",
                    idx,
                    doc_uuid,
                    total_chunks,
                )
                content = "Chunk not found"
            results.append(
                {
                    "chunk_index": int(idx),
                    "total_chunks": int(total_chunks),
                    "content": content,
                }
            )
        logger.debug("view_chunks returned %s chunks", len(results))
        return results

    async def agentic_query(self, question: str, model: Union[str, List[str]]) -> Tuple[str, Optional[str]]:
        """Answer a question by letting the model call search tools agentically.

        Args:
            question: The user's question.
            model: The model ID or list of model IDs to try.

        Returns:
            A tuple of the response content and the actual model used.
        """
        logger.info("Starting agentic query with model(s) '%s' for question: %s", model, question)

        # Provide the model with an initial limited context
        initial_results = await self.document_manager.search(question, top_k=5)
        logger.info("Initial search yielded %s chunks", len(initial_results))
        initial_context = "\n\n".join(
            wrap_document(
                chunk,
                f"{title} (Chunk {chunk_index}/{total_chunks})",
            )
            for doc_uuid, title, chunk, score, image_id, chunk_index, total_chunks in initial_results
        )

        document_list_content = self.document_manager.get_document_list_content()

        tools = [
            {
                "type": "function",
                "function": {
                    "name": "search_keyword",
                    "description": "Search documents for a specific keyword using simple matching.",
                    "parameters": {
                        "type": "object",
                        "properties": {
                            "keyword": {"type": "string"},
                            "top_k": {"type": "integer", "default": 5},
                        },
                        "required": ["keyword"],
                    },
                },
            },
            {
                "type": "function",
                "function": {
                    "name": "search_keyword_bm25",
                    "description": "Search documents for a keyword using BM25 ranking.",
                    "parameters": {
                        "type": "object",
                        "properties": {
                            "keyword": {"type": "string"},
                            "top_k": {"type": "integer", "default": 5},
                        },
                        "required": ["keyword"],
                    },
                },
            },
            {
                "type": "function",
                "function": {
                    "name": "search_documents",
                    "description": "Hybrid search across documents using embeddings and BM25.",
                    "parameters": {
                        "type": "object",
                        "properties": {
                            "query": {"type": "string"},
                            "top_k": {"type": "integer", "default": 5},
                        },
                        "required": ["query"],
                    },
                },
            },
            {
                "type": "function",
                "function": {
                    "name": "view_chunks",
                    "description": "Retrieve specific chunks from a document by UUID.",
                    "parameters": {
                        "type": "object",
                        "properties": {
                            "doc_uuid": {"type": "string"},
                            "chunk_indices": {
                                "type": "array",
                                "items": {"type": "integer"},
                                "description": "1-based chunk indices to retrieve",
                            },
                            "contextualized": {
                                "type": "boolean",
                                "default": False,
                            },
                        },
                        "required": ["doc_uuid", "chunk_indices"],
                    },
                },
            },
        ]

        tool_mapping = {
            "search_keyword": self._tool_search_keyword,
            "search_keyword_bm25": self._tool_search_keyword_bm25,
            "search_documents": self._tool_search_documents,
            "view_chunks": self._tool_view_chunks,
        }

        messages = [
            {
                "role": "system",
                "content": get_informational_system_prompt_with_documents(document_list_content),
            },
        ]

        if initial_context:
            messages.append(
                {
                    "role": "system",
                    "content": xml_wrap(
                        "document_context",
                        f"Initial document context based on the query:\n{initial_context}",
                    ),
                }
            )

        messages.append(
            {
                "role": "system",
                "content": (
                    "Only the above 5 chunks were retrieved initially. "
                    "If you need more information, use the available search tools "
                    "(search_keyword, search_keyword_bm25, search_documents, view_chunks). "
                    "Each tool returns at most 5 chunks."
                ),
            }
        )

        messages.append({"role": "user", "content": question})

        max_iterations = 20
        actual_model = None
        for iteration in range(max_iterations):
            logger.info("Agentic loop iteration %s", iteration + 1)
<<<<<<< HEAD
            completion, actual_model = await self._try_ai_completion(
                model, messages, tools=tools
=======
            completion, _ = await self._try_ai_completion(
                model,
                messages,
                tools=tools,
                min_response_length=0,
>>>>>>> bf49a5cc
            )
            if not completion or not completion.get("choices"):
                return "*neural error detected!*", actual_model

            message = completion["choices"][0]["message"]
            messages.append(message)

            tool_calls = message.get("tool_calls")
            if tool_calls:
                logger.info("Model requested %s tool call(s)", len(tool_calls))
                for call in tool_calls:
                    name = call["function"]["name"]
                    args = json.loads(call["function"].get("arguments", "{}"))
                    logger.debug("Executing tool %s with args %s", name, args)
                    func = tool_mapping.get(name)
                    if func:
                        result = await func(**args)
                    else:
                        result = {"error": f"Unknown tool {name}"}
                    logger.debug(
                        "Tool %s returned %s item(s)",
                        name,
                        len(result) if isinstance(result, list) else result,
                    )
                    messages.append(
                        {
                            "role": "tool",
                            "tool_call_id": call["id"],
                            "name": name,
                            "content": json.dumps(result, default=self._json_default),
                        }
                    )
                continue

            logger.info("Agentic query completed without further tool calls")
            return message.get("content", ""), actual_model

        logger.warning("Agentic query reached max iterations without conclusion")
        return "*neural error detected!*", actual_model

    async def on_message(self, message: discord.Message):
        """Handle incoming messages, processing commands, checking for tracked docs, and responding to mentions."""
        try:
            # --- Document Tracking Channel Logic ---
            # Check if this message is in the designated document tracking channel
            doc_tracking_channel_ids = getattr(self.config, 'DOC_TRACKING_CHANNEL_IDS', [])
            if doc_tracking_channel_ids and message.channel.id in doc_tracking_channel_ids:
                # Ignore messages from the bot itself in this channel
                if message.author != self.user:
                    logger.info(
                        f"Checking message in doc tracking channel ({message.channel.id}) for Google Docs links."
                    )
                    google_doc_ids = await self._extract_google_doc_ids(message.content)
                    if google_doc_ids:
                        logger.info(f"Found {len(google_doc_ids)} Google Doc link(s) in message.")
                        success_count = 0
                        for doc_id, doc_url in google_doc_ids:
                            try:
                                # Fetch title to use as custom name (optional, refresh_single handles None)
                                title = await self._fetch_google_doc_title(doc_id)
                                logger.info(f"Attempting to add/refresh Google Doc ID: {doc_id} with title: '{title}'")
                                # Use refresh_single_google_doc to add/update the document
                                # refresh_single_google_doc now returns (bool, Optional[str])
                                success, _ = await self.refresh_single_google_doc(doc_id, custom_name=title)
                                if success:
                                    logger.info(f"Successfully added/refreshed Google Doc ID: {doc_id}")
                                    success_count += 1
                                else:
                                    logger.error(f"Failed to add/refresh Google Doc ID: {doc_id}")
                            except Exception as e:
                                logger.error(f"Error processing Google Doc link ({doc_id}) from tracking channel: {e}")

                        # React to the message based on success
                        if success_count == len(google_doc_ids):
                            await message.add_reaction('✅') # Success
                        elif success_count > 0:
                            await message.add_reaction('⚠️') # Partial success
                        else:
                            await message.add_reaction('❌') # Failure
                    # Stop further processing for messages in the doc tracking channel
                    # unless it's also a command or mention (handled below)
                    # We might want to return here if we *don't* want mentions processed in this channel
                    # return # Uncomment this line to prevent mentions from being processed in the doc channel

            # --- Standard Message Processing ---

            # Process commands first (might overlap with doc channel check, but process_commands handles its own logic)
            await self.process_commands(message)

            # Ignore messages from self (redundant check, but safe)
            if message.author == self.user:
                return
            
            if "@everyone" in message.content or "@here" in message.content:
                print(f"Ignoring message with @everyone/@here ping from {message.author}: {message.content}")
                return

            # Ignore messages from banned users
            if message.author.id in self.banned_users:
                logger.info(f"Ignored message from banned user {message.author.name} (ID: {message.author.id})")
                return

            # Only respond to mentions
            if not self.user.mentioned_in(message):
                return

            channel_name = message.channel.name if message.guild else "DM"
            channel_description = getattr(message.channel, "topic", None)

            # Check if the message is a reply and get the referenced message
            referenced_message = None
            temp_ref_message_added = False  # Initialize flag for tracking if we added a temporary reference message
            if message.reference and message.reference.resolved and isinstance(message.reference.resolved, discord.Message):
                # Ensure the resolved reference is actually a message object
                referenced_message = message.reference.resolved
                logger.debug(f"Message is a reply to a message from {referenced_message.author.name}: {shorten(referenced_message.content, width=100, placeholder='...')}")
            elif message.reference and message.reference.message_id:
                # If resolved is not a message object (might happen if message is old/deleted), try fetching
                try:
                    referenced_message = await message.channel.fetch_message(message.reference.message_id)
                    logger.debug(f"Fetched replied-to message from {referenced_message.author.name}: {shorten(referenced_message.content, width=100, placeholder='...')}")
                except discord.NotFound:
                    logger.warning(f"Could not fetch replied-to message (ID: {message.reference.message_id}), might be deleted.")
                except discord.Forbidden:
                    logger.warning(f"No permission to fetch replied-to message (ID: {message.reference.message_id}).")
                except Exception as e:
                    logger.error(f"Error fetching replied-to message (ID: {message.reference.message_id}): {e}")


            logger.info(
                f"Processing message from {message.author.name} (ID: {message.author.id}): {shorten(message.content, width=100, placeholder='...')}"
            )
            logger.debug(f"Full message content: {message.content}")

            # Get nickname or username early to ensure it's available for all subsequent operations
            nickname = message.author.nick if (message.guild and hasattr(message.author, 'nick') and message.author.nick) else message.author.name

            # Extract the question from the message (remove mentions)
            question = message.content
            for mention in message.mentions:
                question = question.replace(f'<@{mention.id}>', '').replace(f'<@!{mention.id}>', '')
            question = question.strip()

            logger.debug(f"Full query after mention removal: {question}")

            # Check if the stripped question is empty
            if not question:
                question = "Hello" # Default to a simple greeting if message is just a ping
                logger.debug("Received empty message after stripping mentions, defaulting to 'Hello'")

            # Check for memory clearing commands in the original message content (only for bot accounts)
            original_content = message.content.lower()
            if message.author.bot and ("publicia! lobotomise" in original_content or "publicia! memory_clear" in original_content):
                try:
                    file_path = self.conversation_manager.get_file_path(message.author.name)
                    if os.path.exists(file_path):
                        os.remove(file_path)
                        if "publicia! lobotomise" in original_content:
                            await message.channel.send(
                                "*AAAAAAAAAAAAAAAAAAAAAAAAAAAAAAAAAAAAAAAAAAAAAAAAAAAAA*... memory wiped! I've forgotten our conversations... Who are you again?",
                                reference=message,
                                mention_author=False
                            )
                        else:  # memory_clear
                            await message.channel.send(
                                "My memory has been cleared. I've forgotten our conversation.",
                                reference=message,
                                mention_author=False
                            )
                    else:
                        await message.channel.send(
                            "Hmm, I don't seem to have any memories of our conversations to wipe!",
                            reference=message,
                            mention_author=False
                        )
                    return  # Exit early after processing memory command
                except Exception as e:
                    logger.error(f"Error clearing conversation history via mention: {e}")
                    await message.channel.send(
                        "Oops, something went wrong while trying to clear my memory!",
                        reference=message,
                        mention_author=False
                    )
                    return  # Exit early even on error

            # Add context-aware query enhancement (if enabled, based on hybrid search logic)
            original_question = question
            # Context checking and enhancement happens within process_hybrid_query now

            # Check for Google Doc links in the message
            google_doc_ids = await self._extract_google_doc_ids(question)
            google_doc_contents = []

            # --- Image Processing ---
            direct_image_attachments = [] # Images attached directly to the user's message
            referenced_image_attachments = [] # Images attached to the message being replied to
            thinking_msg = await message.channel.send(
                "*neural pathways activating... processing query...*",
                reference=message,
                mention_author=False
            ) # Send initial thinking message

            # Process DIRECT image attachments
            if message.attachments:
                await thinking_msg.edit(content="*neural pathways activating... processing query and analyzing direct images...*")
                for attachment in message.attachments:
                    if is_image(attachment):
                        image_data = await self._download_image_to_base64(attachment)
                        if image_data:
                            direct_image_attachments.append(image_data) # Appending tuple (bytes, base64)
                            logger.debug(f"Processed direct image attachment: {attachment.filename}")

            # Process image attachments from the REPLIED-TO message
            if referenced_message and referenced_message.attachments:
                current_thinking_content = thinking_msg.content
                new_thinking_content = (
                    "*neural pathways activating... processing query, direct images, and images from reply...*"
                    if direct_image_attachments
                    else "*neural pathways activating... processing query and analyzing images from reply...*"
                )
                if current_thinking_content != new_thinking_content:
                    try:
                        await thinking_msg.edit(content=new_thinking_content)
                    except discord.NotFound:
                        logger.warning("Thinking message was deleted before edit for referenced images.")
                    except Exception as edit_err:
                        logger.error(f"Error editing thinking message for referenced images: {edit_err}")

                for attachment in referenced_message.attachments:
                    if is_image(attachment):
                        image_data = await self._download_image_to_base64(attachment)
                        if image_data:
                            referenced_image_attachments.append(image_data) # Appending tuple
                            logger.debug(f"Processed referenced image attachment: {attachment.filename}")

            # Combine all image attachments
            all_image_attachments = direct_image_attachments + referenced_image_attachments
            # --- End Image Processing ---

            # Get conversation history for context
            conversation_messages = self.conversation_manager.get_conversation_messages(message.author.name)

            # Get user's preferred model
            preferred_model = self.user_preferences_manager.get_preferred_model(
                str(message.author.id),
                default_model=self.config.LLM_MODEL
            )

            # Update thinking message before search
            await thinking_msg.edit(content="*analyzing query and searching imperial databases...*")

            # Use the new hybrid search system asynchronously
            # This now handles context checking and enhancement internally
            search_results = await self.process_hybrid_query( # Await async call
                question, # Pass the potentially non-enhanced question here
                nickname,  # Use nickname instead of message.author.name for better search context
                max_results=self.config.get_top_k_for_model(preferred_model),
                use_context=True # Enable context features for on_message
            )

            # Log the results
            logger.info(f"Found {len(search_results)} relevant document sections via hybrid search")
            
            # If we added a temporary referenced message, remove it from the conversation history
            if temp_ref_message_added:
                # Get the current conversation
                file_path = self.conversation_manager.get_file_path(message.author.name)
                if os.path.exists(file_path):
                    try:
                        with open(file_path, 'r', encoding='utf-8') as file:
                            messages = json.load(file)
                        
                        # Remove the last message (which should be our temporary one)
                        if messages and "[Referenced Message]" in messages[-1].get("content", ""):
                            messages.pop()
                            
                            # Write back to file
                            with open(file_path, 'w', encoding='utf-8') as file:
                                json.dump(messages, file, indent=2)
                            logger.debug("Removed temporary referenced message from conversation history")
                    except Exception as e:
                        logger.error(f"Error removing temporary referenced message: {e}")

            # --- Keyword Extraction from Search Results ---
            found_keywords_in_chunks = set()
            if search_results:
                # Limit the number of chunks to check based on config
                limit = self.config.KEYWORD_CHECK_CHUNK_LIMIT
                logger.debug(f"Scanning up to {limit} search result chunks for keywords...")
                # Assuming search_results returns (doc_uuid, original_name, chunk, score, image_id, chunk_index, total_chunks)
                # Unpack 7 items, ignoring those not used in this loop
                for i, (_, _, chunk, _, _, _, _) in enumerate(search_results):
                    if i >= limit:
                        logger.debug(f"Reached keyword check limit ({limit}), stopping scan.")
                        break # Stop checking after reaching the limit
                    keywords_in_chunk = self.keyword_manager.find_keywords_in_text(chunk)
                    if keywords_in_chunk:
                        found_keywords_in_chunks.update(keywords_in_chunk)
                if found_keywords_in_chunks:
                    logger.debug(f"Found keywords in search chunks: {', '.join(found_keywords_in_chunks)}")
                else:
                    logger.debug("No keywords found in search chunks.")
            # --- End Keyword Extraction ---

            # Load Google Doc ID mapping for citation links
            googledoc_mapping = self.document_manager.get_original_name_to_googledoc_id_mapping()

            # Extract image IDs from search results
            image_ids = []
            # Assuming search_results returns (doc_uuid, original_name, chunk, score, image_id, chunk_index, total_chunks)
            for doc_uuid, original_name, chunk, score, image_id, chunk_index, total_chunks in search_results:
                if image_id and image_id not in image_ids:
                    image_ids.append(image_id)
                    logger.debug(f"Found relevant image from search: {image_id}")

            # Fetch content for Google Doc links found in the *original* question
            if google_doc_ids:
                await thinking_msg.edit(content="*detected Google Doc links in your query... fetching content...*")
                for doc_id, doc_url in google_doc_ids:
                    content = await self._fetch_google_doc_content(doc_id)
                    if content:
                        logger.debug(f"Fetched content from linked Google Doc {doc_id}")
                        google_doc_contents.append((doc_id, doc_url, content))

            # Format raw results with citation info
            import urllib.parse

            raw_doc_contexts = []
            # Assuming search_results returns (doc_uuid, original_name, chunk, score, image_id, chunk_index, total_chunks)
            for doc_uuid, original_name, chunk, score, image_id, chunk_index, total_chunks in search_results:
                
                # --- START OF MODIFICATION ---
                # Define a variable for the special note, initially empty.
                special_note = ""
                # Check if the document name contains "Region" (case-insensitive).
                if 'region' in original_name.lower():
                    special_note = "Note: The following chunk is about natives of Ledus Banum 77/Tundra. The information does not necessarily pertain to the Empire and is certainly not about the Empires culture or traditions.\n"
                # --- END OF MODIFICATION ---
                
                if image_id:
                    image_name = self.image_manager.metadata.get(image_id, {}).get('name', "Unknown Image")
                    raw_doc_contexts.append(
                        wrap_document(
                            special_note + chunk,
                            f"Image: {image_name} (ID: {image_id})",
                            metadata=f"similarity: {score:.2f}"
                        )
                    )

                elif original_name in googledoc_mapping:
                    # Assuming googledoc_mapping keys are original_names that map to Google Doc IDs
                    doc_id = googledoc_mapping[original_name]
                    words = chunk.split()
                    search_text = ' '.join(words[:min(10, len(words))]) # Use first 10 words for search context
                    encoded_search = urllib.parse.quote(search_text)
                    doc_url = f"https://docs.google.com/document/d/{doc_id}/"
                    # The {special_note} variable is added before the {chunk}.
                    raw_doc_contexts.append(
                        wrap_document(
                            special_note + chunk,
                            f"{original_name} (Chunk {chunk_index}/{total_chunks})",
                            metadata=f"url: {doc_url}; similarity: {score:.2f}"
                        )
                    )
                
                else:
                    # Display original_name for non-Google Docs
                    # The {special_note} variable is added before the {chunk}.
                    raw_doc_contexts.append(
                        wrap_document(
                            special_note + chunk,
                            f"{original_name} (Chunk {chunk_index}/{total_chunks})",
                            metadata=f"similarity: {score:.2f}"
                        )
                    )
                    
            # Add fetched Google Doc content to context
            google_doc_context_str = []
            for doc_id, doc_url, content in google_doc_contents:
                truncated_content = content[:10000] + ("..." if len(content) > 10000 else "")
                google_doc_context_str.append(wrap_document(truncated_content, doc_url))

            # Get document list content
            document_list_content = self.document_manager.get_document_list_content()
            
            # Determine which system prompt to use based on user preference
            use_informational_prompt = self.user_preferences_manager.get_informational_prompt_mode(str(message.author.id))
            if use_informational_prompt:
                selected_system_prompt = get_informational_system_prompt_with_documents(document_list_content)
            else:
                selected_system_prompt = get_system_prompt_with_documents(document_list_content)
            logger.debug(f"Using {'Informational' if use_informational_prompt else 'Standard'} System Prompt with document list for user {message.author.id}")

            # Fetch user pronouns
            pronouns = self.user_preferences_manager.get_pronouns(str(message.author.id))

            user_info_message = {
                "role": "system",
                "content": xml_wrap(
                    "user_information",
                    f"User Information: The users character name/nickname is: {nickname}."
                ),
            }

            pronoun_context_message = None
            if pronouns:
                logger.debug(
                    f"User {message.author.id} ({nickname}) has pronouns set: {pronouns}"
                )
                pronoun_context_message = {
                    "role": "system",
                    "content": xml_wrap(
                        "user_pronouns",
                        f"""The user provided this pronoun string: \"{pronouns}\".\n\n"
                        "Your job:\n"
                        "1. split that string on “/” into segments.\n"
                        "    - subject = segment[0]\n"
                        "    - object  = segment[1] if it exists, else subject\n"
                        "    - possessive = segment[2] if it exists, else object\n"
                        "2. whenever you talk *about* the player in third-person, use those pronouns.\n"
                        "3. when you talk directly *to* the player, always say “you.”\n"
                        "4. do NOT echo the literal pronouns string, or the parsing instructions, in your dialogue.\n"
                        "5. do NOT reference the pronouns directly, work them in naturally\n"
                        "if parsing fails, fall back to they/them/theirs."
                        """
                    ),
                }
            else:
                logger.debug(
                    f"User {message.author.id} ({nickname}) has no pronouns set."
                )


            # --- Prepare messages for AI Model ---
            messages = [
                {
                    "role": "system",
                    "content": selected_system_prompt # Use the selected prompt
                }
                # Additional context will be inserted below
            ]

            # Insert user info and pronoun context if they exist
            messages.insert(1, user_info_message)
            if pronoun_context_message:
                messages.insert(2, pronoun_context_message)

            # Add conversation history *after* potential pronoun context
            messages.extend(conversation_messages)

            # --- Add Channel Parsing Context (if enabled) ---
            channel_message_count = 0
            if message.guild:
                channel_context, channel_message_count = await self._get_channel_context(message.channel, original_question)
                if channel_context:
                    messages.append({"role": "system", "content": channel_context})
            # --- End Channel Parsing Context ---

            if referenced_message:
                # Get the author object from the referenced message
                ref_author = referenced_message.author

                # Determine the display name (nickname if available in guild context, otherwise username)
                reply_author_name = ref_author.name # Default to username
                if isinstance(ref_author, discord.Member) and ref_author.nick:
                    # If the author object is a Member AND has a guild nickname set
                    reply_author_name = ref_author.nick

                ref_content = referenced_message.content

                # Sanitize mentions in the referenced message content
                for mention in referenced_message.mentions:
                    # Determine mention display name safely
                    mention_display_name = mention.name # Default to username
                    if isinstance(mention, discord.Member) and mention.nick:
                        mention_display_name = mention.nick
                    ref_content = ref_content.replace(f'<@{mention.id}>', f'@{mention_display_name}').replace(f'<@!{mention.id}>', f'@{mention_display_name}')

                # Add note about attachments in the referenced message, using image_note
                attachment_info = ""
                if referenced_message.attachments:
                    attachment_count = len(referenced_message.attachments)
                    # Define image_note based on processed referenced images
                    image_note = f", including {len(referenced_image_attachments)} image{'s' if len(referenced_image_attachments) > 1 else ''} provided" if referenced_image_attachments else ""
                    # Construct attachment_info correctly using image_note
                    attachment_info = f" [with {attachment_count} attachment{'s' if attachment_count > 1 else ''}{image_note}]"


                # Frame the reply context for the AI
                role_context = "your previous message" if ref_author == self.user else f"a message from {reply_author_name}" # Use the determined name
                messages.append({
                    "role": "system",
                    "content": xml_wrap(
                        "reply_context",
                        f"The user is replying to {role_context}: \"{ref_content}\"{attachment_info}",
                    ),
                })
                
                # Add the referenced message to the conversation history temporarily
                # This will be removed after processing
                if ref_author != self.user:  # Only add if it's not the bot's own message
                    self.conversation_manager.write_conversation(
                        message.author.name,
                        "system",
                        f"[Referenced Message] {reply_author_name}: {ref_content}{attachment_info}",
                        channel_name
                    )
                    temp_ref_message_added = True
                    logger.debug(f"Added temporary referenced message from {reply_author_name} to conversation history")

            # Add raw document context from search results
            if raw_doc_contexts:
                raw_doc_context_combined = "\n\n".join(raw_doc_contexts)
                max_raw_context_len = 52000
                if len(raw_doc_context_combined) > max_raw_context_len:
                    raw_doc_context_combined = raw_doc_context_combined[:max_raw_context_len] + "\n... [Context Truncated]"
                    logger.warning(f"Raw document context truncated to {max_raw_context_len} characters.")
                messages.insert(
                    0,
                    {
                        "role": "system",
                        "content": xml_wrap(
                            "document_context",
                            f"Raw document context (with citation links):\n{raw_doc_context_combined}",
                        ),
                    },
                )

            # Add fetched Google Doc content if available
            if google_doc_context_str:
                google_docs_content = "\n\n".join(google_doc_context_str)
                messages.insert(
                    1,
                    {
                        "role": "system",
                        "content": xml_wrap(
                            "google_docs_context",
                            f"Content from Google Docs linked in the query:\n\n{google_docs_content}",
                        ),
                    },
                )

            # Add channel context
            description_note = (
                f"\nThe channel has the description: {channel_description}"
                if channel_description
                else ""
            )
            messages.append({
                "role": "system",
                "content": xml_wrap(
                    "channel_info",
                    f"You are responding to a message in the Discord channel: {channel_name}{description_note}",
                ),
            })

            # --- Add Keyword Context ---
            if found_keywords_in_chunks:
                keyword_context_parts = []
                definitions_count = 0 # Track total definitions added
                for keyword in found_keywords_in_chunks:
                    # get_info_for_keyword now returns Optional[List[str]]
                    definitions = self.keyword_manager.get_info_for_keyword(keyword)
                    if definitions: # Check if the list is not None and not empty
                        for definition in definitions:
                            # Add each definition as a separate entry or combine them
                            # Option 1: Separate entries (might be verbose)
                            # keyword_context_parts.append(f"- {keyword.capitalize()}: {definition}")
                            # Option 2: Combine under one keyword heading (more concise)
                            keyword_context_parts.append(f"- {keyword.capitalize()}: {definition}") # Using separate for now, easier to manage length
                            definitions_count += 1
                
                if keyword_context_parts:
                    # Adjust the introductory text slightly if needed
                    keyword_context_str = f"Additional Context from Keyword Database ({definitions_count} entries found, duplicates possible):\n" + "\n".join(keyword_context_parts)
                    # Truncate if necessary
                    max_keyword_context_len = 4000 # Adjust as needed
                    if len(keyword_context_str) > max_keyword_context_len:
                         keyword_context_str = keyword_context_str[:max_keyword_context_len] + "\n... [Keyword Context Truncated]"
                         logger.warning(f"Keyword context truncated to {max_keyword_context_len} characters.")

                    messages.append({
                        "role": "system",
                        "content": xml_wrap("keyword_context", keyword_context_str),
                    })
                    logger.debug(f"Added context for {definitions_count} keyword definitions (from {len(found_keywords_in_chunks)} unique keywords).")
            # --- End Keyword Context ---

            # Add image context summary system message
            total_api_images = len(image_ids) + len(all_image_attachments)
            if total_api_images > 0:
                img_source_parts = []
                if image_ids: img_source_parts.append(f"{len(image_ids)} from search")
                if direct_image_attachments: img_source_parts.append(f"{len(direct_image_attachments)} attached")
                if referenced_image_attachments: img_source_parts.append(f"{len(referenced_image_attachments)} from reply")
                messages.append({
                    "role": "system",
                    "content": xml_wrap(
                        "image_summary",
                        f"The query context includes {total_api_images} image{'s' if total_api_images > 1 else ''} ({', '.join(img_source_parts)}). Vision models will see these in the user message.",
                    ),
                })

            # Finally, add the user's actual message
            messages.append({
                "role": "user",
                "content": f"{original_question}" # Use original question here for clarity
            })
            # --- End Preparing Messages ---

            # --- Vision Fallback Handling ---
            # This function is called *after* the main messages list is constructed.
            # It will generate descriptions if the model is not vision-capable
            # and modify the messages list accordingly. It returns the final images to be sent to the API.
            messages, all_api_image_attachments = await self._handle_image_vision_fallback(
                preferred_model,
                all_image_attachments,
                messages
            )
            # --- End Vision Fallback Handling ---

            # Get friendly model name for status updates
            model_name = "Unknown Model"
            if "deepseek/deepseek-r1" in preferred_model: model_name = "DeepSeek-R1"
            elif "deepseek/deepseek-chat" in preferred_model: model_name = "DeepSeek V3 0324"
            elif "google/gemini-2.5-flash" in preferred_model: model_name = "Gemini 2.5 Flash" # Specific check
            elif "google/gemini-2.5-pro" in preferred_model: model_name = "Gemini 2.5 Pro"
            elif preferred_model.startswith("google/"): model_name = "Gemini 2.0 Flash" # Fallback for other google models
            elif preferred_model.startswith("nousresearch/"): model_name = "Nous: Hermes 405B"
            elif "claude-3.5-haiku" in preferred_model: model_name = "Claude 3.5 Haiku"
            elif "claude-sonnet-4" in preferred_model: model_name = "Claude 4 Sonnet"
            elif "claude-3.7-sonnet" in preferred_model: model_name = "Claude 3.7 Sonnet"
            elif "maverick" in preferred_model: model_name = "Llama 4 Maverick"
            elif "qwen/qwq-32b" in preferred_model: model_name = "Qwen QwQ 32B"
            elif "qwen/qwen3-235b-a22b-thinking-2507" in preferred_model: model_name = "Qwen 3 235B A22B"
            elif "moonshotai/kimi-k2" in preferred_model: model_name = "Kimi K2"
            elif "switchpoint/router" in preferred_model: model_name = "Switchpoint Router"
            elif "eva-unit-01/eva-qwen-2.5-72b" in preferred_model: model_name = "EVA Qwen 2.5 72B"
            elif "latitudegames/wayfarer" in preferred_model: model_name = "Wayfarer 70B"
            elif "thedrummer/anubis-pro" in preferred_model: model_name = "Anubis Pro 105B"
            elif "grok" in preferred_model: model_name = "Grok 3 Mini"
            elif "4.1-mini" in preferred_model:
                model_name = "4.1 Mini"
            elif "4.1-nano" in preferred_model:
                model_name = "4.1 Nano"
            elif preferred_model == "minimax/minimax-m1":
                model_name = "MiniMax M1"
            elif preferred_model == "openai/o4-mini":
                model_name = "OpenAI o4 Mini"
            elif preferred_model == "openai/gpt-oss-120b":
                model_name = "GPT-OSS 120B"
            elif preferred_model == "moonshot/kimi-k2":
                model_name = "Kimi K2"
            elif preferred_model == "switchpoint/router":
                model_name = "Switchpoint Router"
            # Note: "Testing Model" name is less clear, using specific names if possible.

            # Update thinking message before API call
            status_update = f"*formulating response with enhanced neural mechanisms using {model_name}...*"
            if total_api_images > 0 and preferred_model not in self.vision_capable_models:
                status_update += f"\n(note: preferred model ({model_name}) doesn't support images. Text only.)"
            elif google_doc_contents:
                status_update += f"\n(using content from {len(google_doc_contents)} linked Google Doc{'s' if len(google_doc_contents) > 1 else ''})"
            await thinking_msg.edit(content=status_update)

            # Calculate dynamic temperature
            temperature, t_min, t_base, t_max = self.calculate_dynamic_temperature(
                original_question,  # Use original question for temperature calculation
                conversation_messages,
                user_id=str(message.author.id)
            )

            # Check if the original message still exists before generating response
            try:
                await message.channel.fetch_message(message.id)
            except discord.NotFound:
                logger.info(f"Original message {message.id} was deleted, stopping response generation and deleting thinking message")
                try:
                    await thinking_msg.delete()
                except (discord.NotFound, discord.Forbidden):
                    pass  # Message already deleted or no permission
                return
            except Exception as e:
                logger.warning(f"Error checking if original message exists: {e}")
                # Continue processing if we can't verify (might be a temporary issue)

            # Get AI response
            completion, actual_model = await self._try_ai_completion(
                preferred_model,
                messages,
                image_ids=image_ids, # From search
                image_attachments=all_api_image_attachments, # Now potentially empty if descriptions were generated
                temperature=temperature
            )

            # Check again if the original message still exists after AI completion
            try:
                await message.channel.fetch_message(message.id)
            except discord.NotFound:
                logger.info(f"Original message {message.id} was deleted during AI completion, stopping response and deleting thinking message")
                try:
                    await thinking_msg.delete()
                except (discord.NotFound, discord.Forbidden):
                    pass  # Message already deleted or no permission
                return
            except Exception as e:
                logger.warning(f"Error checking if original message exists after AI completion: {e}")
                # Continue processing if we can't verify (might be a temporary issue)

            # Process and send response
            if completion and completion.get('choices') and len(completion['choices']) > 0:
                if 'message' in completion['choices'][0] and 'content' in completion['choices'][0]['message']:
                    response = completion['choices'][0]['message']['content']
                else:
                    logger.error(f"Unexpected response structure: {completion}")
                    await thinking_msg.edit(content="*neural circuit overload!* I received an unexpected response structure.")
                    return

                # Update conversation history with context notes
                user_history_content = original_question
                history_notes = []
                if direct_image_attachments: history_notes.append("direct images")
                if referenced_message: history_notes.append("reply context")
                if referenced_image_attachments: history_notes.append("reply images")
                if history_notes: user_history_content += f" [{', '.join(history_notes)}]"

                pre_history = self.conversation_manager.read_conversation(message.author.name, limit=1)
                is_multiturn = len(pre_history) > 0

                self.conversation_manager.write_conversation(
                    message.author.name, "user", user_history_content, channel_name
                )
                self.conversation_manager.write_conversation(
                    message.author.name, "assistant", response, channel_name
                )

                context_info = {
                    "reply": referenced_message is not None,
                    "direct_images": len(direct_image_attachments),
                    "reply_images": len(referenced_image_attachments),
                    "search_images": len(image_ids),
                    "google_docs": len(google_doc_contents),
                    "chunks": len(search_results),
                    "chunk_details": [
                        f"{name}:{idx}"
                        for _, name, _, _, _, idx, _ in search_results
                    ],
                    "channel_messages": channel_message_count,
                    "temperature_min": t_min,
                    "temperature_base": t_base,
                    "temperature_max": t_max,
                    "temperature_used": temperature,
                }

                log_qa_pair(
                    original_question,
                    response,
                    message.author.name,
                    channel_name,
                    multi_turn=is_multiturn,
                    interaction_type="message",
                    context=context_info,
                    model_used=actual_model,
                    temperature=temperature,
                    temperature_min=t_min,
                    temperature_base=t_base,
                    temperature_max=t_max,
                )

                # Send the response, replacing thinking message
                await self.send_split_message(
                    message.channel,
                    response,
                    reference=message,
                    mention_author=False,
                    model_used=actual_model,
                    user_id=str(message.author.id),
                    existing_message=thinking_msg # Pass the thinking message to edit/replace
                )
            else:
                await thinking_msg.edit(content="*synaptic failure detected!* I apologize, but I'm having trouble generating a response right now.")

        except Exception as e:
            logger.error(f"Error processing message: {e}")
            import traceback
            logger.error(traceback.format_exc()) # Log full traceback
            try:
                # Try editing the thinking message first if it exists
                if 'thinking_msg' in locals() and thinking_msg and isinstance(thinking_msg, discord.Message):
                    await thinking_msg.edit(content="*neural circuit overload!* My brain is struggling and an error has occurred.")
                else: # Fallback to sending a new message
                    await message.channel.send(
                        "*neural circuit overload!* My brain is struggling and an error has occurred.",
                        reference=message,
                        mention_author=False
                    )
            except Exception as send_error:
                logger.error(f"Failed to send error message to user: {send_error}")<|MERGE_RESOLUTION|>--- conflicted
+++ resolved
@@ -2865,16 +2865,12 @@
         actual_model = None
         for iteration in range(max_iterations):
             logger.info("Agentic loop iteration %s", iteration + 1)
-<<<<<<< HEAD
+
             completion, actual_model = await self._try_ai_completion(
-                model, messages, tools=tools
-=======
-            completion, _ = await self._try_ai_completion(
                 model,
                 messages,
                 tools=tools,
                 min_response_length=0,
->>>>>>> bf49a5cc
             )
             if not completion or not completion.get("choices"):
                 return "*neural error detected!*", actual_model
