--- conflicted
+++ resolved
@@ -33,12 +33,9 @@
         
         # TOP_K configuration with multiplier
         self.TOP_K = int(os.getenv('TOP_K', '5'))
-<<<<<<< HEAD
-        self.MAX_TOP_K = int(os.getenv('MAX_TOP_K', '20'))
+        self.MAX_TOP_K = int(os.getenv('MAX_TOP_K', '50'))
         self.VIEW_CHUNK_LIMIT = int(os.getenv('VIEW_CHUNK_LIMIT', '5'))
-=======
-        self.MAX_TOP_K = int(os.getenv('MAX_TOP_K', '50'))
->>>>>>> e0215450
+
         self.TOP_K_MULTIPLIER = float(os.getenv('TOP_K_MULTIPLIER', '1'))  # Default to no change
 
         self.MODEL_TOP_K = {
